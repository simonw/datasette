--- conflicted
+++ resolved
@@ -43,303 +43,11 @@
 
 pm = pluggy.PluginManager("datasette")
 pm.add_hookspecs(hookspecs)
-<<<<<<< HEAD
-pm.load_setuptools_entrypoints('datasette')
-
+pm.load_setuptools_entrypoints("datasette")
 
 # Read external database connectors
 from . import connectors
 connectors.load_connectors()
-
-
-class DatasetteError(Exception):
-    def __init__(self, message, title=None, error_dict=None, status=500, template=None):
-        self.message = message
-        self.title = title
-        self.error_dict = error_dict or {}
-        self.status = status
-
-
-class RenderMixin(HTTPMethodView):
-    def render(self, templates, **context):
-        template = self.jinja_env.select_template(templates)
-        select_templates = ['{}{}'.format(
-            '*' if template_name == template.name else '',
-            template_name
-        ) for template_name in templates]
-        return response.html(
-            template.render({
-                **context, **{
-                    'app_css_hash': self.ds.app_css_hash(),
-                    'select_templates': select_templates,
-                    'zip': zip,
-                }
-            })
-        )
-
-
-class BaseView(RenderMixin):
-    re_named_parameter = re.compile(':([a-zA-Z0-9_]+)')
-
-    def __init__(self, datasette):
-        self.ds = datasette
-        self.files = datasette.files
-        self.jinja_env = datasette.jinja_env
-        self.executor = datasette.executor
-        self.page_size = datasette.page_size
-        self.max_returned_rows = datasette.max_returned_rows
-
-    def table_metadata(self, database, table):
-        "Fetch table-specific metadata."
-        return self.ds.metadata.get(
-            'databases', {}
-        ).get(database, {}).get('tables', {}).get(table, {})
-
-    def options(self, request, *args, **kwargs):
-        r = response.text('ok')
-        if self.ds.cors:
-            r.headers['Access-Control-Allow-Origin'] = '*'
-        return r
-
-    def redirect(self, request, path, forward_querystring=True):
-        if request.query_string and '?' not in path and forward_querystring:
-            path = '{}?{}'.format(
-                path, request.query_string
-            )
-        r = response.redirect(path)
-        r.headers['Link'] = '<{}>; rel=preload'.format(path)
-        if self.ds.cors:
-            r.headers['Access-Control-Allow-Origin'] = '*'
-        return r
-
-    def resolve_db_name(self, db_name, **kwargs):
-        databases = self.ds.inspect()
-        hash = None
-        name = None
-        if '-' in db_name:
-            # Might be name-and-hash, or might just be
-            # a name with a hyphen in it
-            name, hash = db_name.rsplit('-', 1)
-            if name not in databases:
-                # Try the whole name
-                name = db_name
-                hash = None
-        else:
-            name = db_name
-        # Verify the hash
-        try:
-            info = databases[name]
-        except KeyError:
-            raise NotFound('Database not found: {}'.format(name))
-        expected = info['hash'][:HASH_LENGTH]
-        if expected != hash:
-            should_redirect = '/{}-{}'.format(
-                name, expected,
-            )
-            if 'table' in kwargs:
-                should_redirect += '/' + kwargs['table']
-            if 'pk_path' in kwargs:
-                should_redirect += '/' + kwargs['pk_path']
-            if 'as_json' in kwargs:
-                should_redirect += kwargs['as_json']
-            if 'as_db' in kwargs:
-                should_redirect += kwargs['as_db']
-            return name, expected, should_redirect
-        return name, expected, None
-
-    async def execute(self, db_name, sql, params=None, truncate=False, custom_time_limit=None, page_size=None):
-        """Executes sql against db_name in a thread"""
-        page_size = page_size or self.page_size
-
-        def sql_operation_in_thread():
-            conn = getattr(connections, db_name, None)
-            if not conn:
-                info = self.ds.inspect()[db_name]
-                if info['dbtype'] == 'sqlite3':
-                    conn = sqlite3.connect(
-                        'file:{}?immutable=1'.format(info['file']),
-                        uri=True,
-                        check_same_thread=False,
-                    )
-                    self.ds.prepare_connection(conn)
-                else:
-                    conn = connectors.connect(info['file'], info['dbtype'])
-                setattr(connections, db_name, conn)
-
-            if isinstance(conn, sqlite3.Connection):
-                time_limit_ms = self.ds.sql_time_limit_ms
-                if custom_time_limit and custom_time_limit < self.ds.sql_time_limit_ms:
-                    time_limit_ms = custom_time_limit
-
-                with sqlite_timelimit(conn, time_limit_ms):
-                    try:
-                        cursor = conn.cursor()
-                        cursor.execute(sql, params or {})
-                        max_returned_rows = self.max_returned_rows
-                        if max_returned_rows == page_size:
-                            max_returned_rows += 1
-                        if max_returned_rows and truncate:
-                            rows = cursor.fetchmany(max_returned_rows + 1)
-                            truncated = len(rows) > max_returned_rows
-                            rows = rows[:max_returned_rows]
-                        else:
-                            rows = cursor.fetchall()
-                            truncated = False
-                    except Exception as e:
-                        print('ERROR: conn={}, sql = {}, params = {}: {}'.format(
-                            conn, repr(sql), params, e
-                        ))
-                        raise
-                if truncate:
-                    return rows, truncated, cursor.description
-                else:
-                    return rows
-            else:
-                return conn.execute(sql, params or {}, truncate=truncate)
-        return await asyncio.get_event_loop().run_in_executor(
-            self.executor, sql_operation_in_thread
-        )
-
-    def get_templates(self, database, table=None):
-        assert NotImplemented
-
-    async def get(self, request, db_name, **kwargs):
-        name, hash, should_redirect = self.resolve_db_name(db_name, **kwargs)
-        if should_redirect:
-            return self.redirect(request, should_redirect)
-        return await self.view_get(request, name, hash, **kwargs)
-
-    async def view_get(self, request, name, hash, **kwargs):
-        try:
-            as_json = kwargs.pop('as_json')
-        except KeyError:
-            as_json = False
-        extra_template_data = {}
-        start = time.time()
-        status_code = 200
-        templates = []
-        try:
-            response_or_template_contexts = await self.data(
-                request, name, hash, **kwargs
-            )
-            if isinstance(response_or_template_contexts, response.HTTPResponse):
-                return response_or_template_contexts
-            else:
-                data, extra_template_data, templates = response_or_template_contexts
-        except (sqlite3.OperationalError, InvalidSql, DatasetteError) as e:
-            raise DatasetteError(str(e), title='Invalid SQL', status=400)
-        except (sqlite3.OperationalError) as e:
-            raise DatasetteError(str(e))
-        except DatasetteError:
-            raise
-        end = time.time()
-        data['query_ms'] = (end - start) * 1000
-        for key in ('source', 'source_url', 'license', 'license_url'):
-            value = self.ds.metadata.get(key)
-            if value:
-                data[key] = value
-        if as_json:
-            # Special case for .jsono extension - redirect to _shape=objects
-            if as_json == '.jsono':
-                return self.redirect(
-                    request,
-                    path_with_added_args(
-                        request,
-                        {'_shape': 'objects'},
-                        path=request.path.rsplit('.jsono', 1)[0] + '.json'
-                    ),
-                    forward_querystring=False
-                )
-            # Deal with the _shape option
-            shape = request.args.get('_shape', 'arrays')
-            if shape in ('objects', 'object', 'array'):
-                columns = data.get('columns')
-                rows = data.get('rows')
-                if rows and columns:
-                    data['rows'] = [
-                        dict(zip(columns, row))
-                        for row in rows
-                    ]
-                if shape == 'object':
-                    error = None
-                    if 'primary_keys' not in data:
-                        error = '_shape=object is only available on tables'
-                    else:
-                        pks = data['primary_keys']
-                        if not pks:
-                            error = '_shape=object not available for tables with no primary keys'
-                        else:
-                            object_rows = {}
-                            for row in data['rows']:
-                                pk_string = path_from_row_pks(row, pks, not pks)
-                                object_rows[pk_string] = row
-                            data = object_rows
-                    if error:
-                        data = {
-                            'ok': False,
-                            'error': error,
-                            'database': name,
-                            'database_hash': hash,
-                        }
-                elif shape == 'array':
-                    data = data['rows']
-            elif shape == 'arrays':
-                pass
-            else:
-                status_code = 400
-                data = {
-                    'ok': False,
-                    'error': 'Invalid _shape: {}'.format(shape),
-                    'status': 400,
-                    'title': None,
-                }
-            headers = {}
-            if self.ds.cors:
-                headers['Access-Control-Allow-Origin'] = '*'
-            r = response.HTTPResponse(
-                json.dumps(
-                    data, cls=CustomJSONEncoder
-                ),
-                status=status_code,
-                content_type='application/json',
-                headers=headers,
-            )
-        else:
-            extras = {}
-            if callable(extra_template_data):
-                extras = extra_template_data()
-                if asyncio.iscoroutine(extras):
-                    extras = await extras
-            else:
-                extras = extra_template_data
-            context = {
-                **data,
-                **extras,
-                **{
-                    'url_json': path_with_ext(request, '.json'),
-                    'url_jsono': path_with_ext(request, '.jsono'),
-                    'extra_css_urls': self.ds.extra_css_urls(),
-                    'extra_js_urls': self.ds.extra_js_urls(),
-                    'datasette_version': __version__,
-                }
-            }
-            if 'metadata' not in context:
-                context['metadata'] = self.ds.metadata
-            r = self.render(
-                templates,
-                **context,
-            )
-            r.status = status_code
-        # Set far-future cache expiry
-        if self.ds.cache_headers:
-            r.headers['Cache-Control'] = 'max-age={}'.format(
-                365 * 24 * 60 * 60
-            )
-        return r
-=======
-pm.load_setuptools_entrypoints("datasette")
->>>>>>> d59366d3
-
 
 ConfigOption = collections.namedtuple(
     "ConfigOption", ("name", "default", "help")
@@ -385,422 +93,7 @@
             if self.ds.cors:
                 headers["Access-Control-Allow-Origin"] = "*"
             return response.HTTPResponse(
-<<<<<<< HEAD
-                json.dumps(data),
-                content_type='application/json',
-                headers=headers,
-            )
-        else:
-            return self.render(
-                ['show_json.html'],
-                filename=self.filename,
-                data=data,
-            )
-
-
-async def favicon(request):
-    return response.text('')
-
-
-class DatabaseView(BaseView):
-    async def data(self, request, name, hash):
-        if request.args.get('sql'):
-            sql = request.raw_args.pop('sql')
-            validate_sql_select(sql)
-            return await self.custom_sql(request, name, hash, sql)
-        info = self.ds.inspect()[name]
-        metadata = self.ds.metadata.get('databases', {}).get(name, {})
-        self.ds.update_with_inherited_metadata(metadata)
-        tables = list(info['tables'].values())
-        tables.sort(key=lambda t: (t['hidden'], t['name']))
-        return {
-            'database': name,
-            'tables': tables,
-            'hidden_count': len([t for t in tables if t['hidden']]),
-            'views': info['views'],
-            'queries': [{
-                'name': query_name,
-                'sql': query_sql,
-            } for query_name, query_sql in (metadata.get('queries') or {}).items()],
-        }, {
-            'database_hash': hash,
-            'show_hidden': request.args.get('_show_hidden'),
-            'editable': True,
-            'metadata': metadata,
-        }, ('database-{}.html'.format(to_css_class(name)), 'database.html')
-
-
-class DatabaseDownload(BaseView):
-    async def view_get(self, request, name, hash, **kwargs):
-        filepath = self.ds.inspect()[name]['file']
-        return await response.file_stream(
-            filepath,
-            filename=os.path.basename(filepath),
-            mime_type='application/octet-stream',
-        )
-
-
-class RowTableShared(BaseView):
-    def sortable_columns_for_table(self, name, table, use_rowid):
-        table_metadata = self.table_metadata(name, table)
-        if 'sortable_columns' in table_metadata:
-            sortable_columns = set(table_metadata['sortable_columns'])
-        else:
-            table_info = self.ds.inspect()[name]['tables'].get(table) or {}
-            sortable_columns = set(table_info.get('columns', []))
-        if use_rowid:
-            sortable_columns.add('rowid')
-        return sortable_columns
-
-    async def display_columns_and_rows(self, database, table, description, rows, link_column=False, expand_foreign_keys=True):
-        "Returns columns, rows for specified table - including fancy foreign key treatment"
-        table_metadata = self.table_metadata(database, table)
-        info = self.ds.inspect()[database]
-        sortable_columns = self.sortable_columns_for_table(database, table, True)
-        columns = [{
-            'name': r[0],
-            'sortable': r[0] in sortable_columns,
-        } for r in description]
-        tables = info['tables']
-        table_info = tables.get(table) or {}
-        pks = table_info.get('primary_keys') or []
-
-        # Prefetch foreign key resolutions for later expansion:
-        fks = {}
-        labeled_fks = {}
-        if table_info and expand_foreign_keys:
-            foreign_keys = table_info['foreign_keys']['outgoing']
-            for fk in foreign_keys:
-                label_column = (
-                    # First look in metadata.json definition for this foreign key table:
-                    self.table_metadata(database, fk['other_table']).get('label_column')
-                    # Fall back to label_column from .inspect() detection:
-                    or tables.get(fk['other_table'], {}).get('label_column')
-                )
-                if not label_column:
-                    # No label for this FK
-                    fks[fk['column']] = fk['other_table']
-                    continue
-                ids_to_lookup = set([row[fk['column']] for row in rows])
-                sql = 'select "{other_column}", "{label_column}" from {other_table} where "{other_column}" in ({placeholders})'.format(
-                    other_column=fk['other_column'],
-                    label_column=label_column,
-                    other_table=escape_sqlite(fk['other_table']),
-                    placeholders=', '.join(['?'] * len(ids_to_lookup)),
-                )
-                try:
-                    results = await self.execute(database, sql, list(set(ids_to_lookup)))
-                except sqlite3.OperationalError:
-                    # Probably hit the timelimit
-                    pass
-                else:
-                    for id, value in results:
-                        labeled_fks[(fk['column'], id)] = (fk['other_table'], value)
-
-        cell_rows = []
-        for row in rows:
-            cells = []
-            # Unless we are a view, the first column is a link - either to the rowid
-            # or to the simple or compound primary key
-            if link_column:
-                cells.append({
-                    'column': pks[0] if len(pks) == 1 else 'Link',
-                    'value': jinja2.Markup(
-                        '<a href="/{database}/{table}/{flat_pks_quoted}">{flat_pks}</a>'.format(
-                            database=database,
-                            table=urllib.parse.quote_plus(table),
-                            flat_pks=str(jinja2.escape(path_from_row_pks(row, pks, not pks, False))),
-                            flat_pks_quoted=path_from_row_pks(row, pks, not pks)
-                        )
-                    ),
-                })
-
-            for value, column_dict in zip(row, columns):
-                column = column_dict['name']
-                if link_column and len(pks) == 1 and column == pks[0]:
-                    # If there's a simple primary key, don't repeat the value as it's
-                    # already shown in the link column.
-                    continue
-                if (column, value) in labeled_fks:
-                    other_table, label = labeled_fks[(column, value)]
-                    display_value = jinja2.Markup(
-                        '<a href="/{database}/{table}/{link_id}">{label}</a>&nbsp;<em>{id}</em>'.format(
-                            database=database,
-                            table=urllib.parse.quote_plus(other_table),
-                            link_id=urllib.parse.quote_plus(str(value)),
-                            id=str(jinja2.escape(value)),
-                            label=str(jinja2.escape(label)),
-                        )
-                    )
-                elif column in fks:
-                    display_value = jinja2.Markup(
-                        '<a href="/{database}/{table}/{link_id}">{id}</a>'.format(
-                            database=database,
-                            table=urllib.parse.quote_plus(fks[column]),
-                            link_id=urllib.parse.quote_plus(str(value)),
-                            id=str(jinja2.escape(value))))
-                elif value is None:
-                    display_value = jinja2.Markup('&nbsp;')
-                elif is_url(str(value).strip()):
-                    display_value = jinja2.Markup(
-                        '<a href="{url}">{url}</a>'.format(
-                            url=jinja2.escape(value.strip())
-                        )
-                    )
-                elif column in table_metadata.get('units', {}) and value != '':
-                    # Interpret units using pint
-                    value = value * ureg(table_metadata['units'][column])
-                    # Pint uses floating point which sometimes introduces errors in the compact
-                    # representation, which we have to round off to avoid ugliness. In the vast
-                    # majority of cases this rounding will be inconsequential. I hope.
-                    value = round(value.to_compact(), 6)
-                    display_value = jinja2.Markup('{:~P}'.format(value).replace(' ', '&nbsp;'))
-                else:
-                    display_value = str(value)
-
-                cells.append({
-                    'column': column,
-                    'value': display_value,
-                })
-            cell_rows.append(cells)
-
-        if link_column:
-            # Add the link column header.
-            # If it's a simple primary key, we have to remove and re-add that column name at
-            # the beginning of the header row.
-            if len(pks) == 1:
-                columns = [col for col in columns if col['name'] != pks[0]]
-
-            columns = [{
-                'name': pks[0] if len(pks) == 1 else 'Link',
-                'sortable': len(pks) == 1,
-            }] + columns
-        return columns, cell_rows
-
-
-class TableView(RowTableShared):
-    async def data(self, request, name, hash, table):
-        table = urllib.parse.unquote_plus(table)
-        canned_query = self.ds.get_canned_query(name, table)
-        if canned_query is not None:
-            return await self.custom_sql(request, name, hash, canned_query['sql'], editable=False, canned_query=table)
-        is_view = False
-        try:
-            is_view = bool(list(await self.execute(
-                name,
-                "SELECT count(*) from sqlite_master WHERE type = 'view' and name=:n",
-                {'n': table}
-            ))[0][0])
-        except:
-            pass
-        view_definition = None
-        table_definition = None
-        try:
-            if is_view:
-                view_definition = list(await self.execute(
-                    name,
-                    'select sql from sqlite_master where name = :n and type="view"',
-                    {'n': table}
-                ))[0][0]
-            else:
-                table_definition_rows = list(await self.execute(
-                    name,
-                    'select sql from sqlite_master where name = :n and type="table"',
-                    {'n': table}
-                ))
-                if not table_definition_rows:
-                    raise NotFound('Table not found: {}'.format(table))
-                table_definition = table_definition_rows[0][0]
-        except:
-            pass
-        info = self.ds.inspect()
-        table_info = info[name]['tables'].get(table) or {}
-        pks = table_info.get('primary_keys') or []
-        use_rowid = not pks and not is_view
-        if use_rowid:
-            select = 'rowid, *'
-            order_by = 'rowid'
-            order_by_pks = 'rowid'
-        else:
-            select = '*'
-            order_by_pks = ', '.join([escape_sqlite(pk) for pk in pks])
-            order_by = order_by_pks
-
-        if is_view:
-            order_by = ''
-
-        # We roll our own query_string decoder because by default Sanic
-        # drops anything with an empty value e.g. ?name__exact=
-        args = RequestParameters(
-            urllib.parse.parse_qs(request.query_string, keep_blank_values=True)
-        )
-
-        # Special args start with _ and do not contain a __
-        # That's so if there is a column that starts with _
-        # it can still be queried using ?_col__exact=blah
-        special_args = {}
-        special_args_lists = {}
-        other_args = {}
-        for key, value in args.items():
-            if key.startswith('_') and '__' not in key:
-                special_args[key] = value[0]
-                special_args_lists[key] = value
-            else:
-                other_args[key] = value[0]
-
-        # Handle ?_filter_column and redirect, if present
-        redirect_params = filters_should_redirect(special_args)
-        if redirect_params:
-            return self.redirect(
-                request,
-                path_with_added_args(request, redirect_params),
-                forward_querystring=False
-            )
-
-        # Spot ?_sort_by_desc and redirect to _sort_desc=(_sort)
-        if '_sort_by_desc' in special_args:
-            return self.redirect(
-                request,
-                path_with_added_args(request, {
-                    '_sort_desc': special_args.get('_sort'),
-                    '_sort_by_desc': None,
-                    '_sort': None,
-                }),
-                forward_querystring=False
-            )
-
-        units = self.table_metadata(name, table).get('units', {})
-
-        filters = Filters(sorted(other_args.items()), units, ureg)
-        where_clauses, params = filters.build_where_clauses()
-
-        # _search support:
-        fts_table = info[name]['tables'].get(table, {}).get('fts_table')
-        search = special_args.get('_search')
-        search_description = None
-        if search and fts_table:
-            where_clauses.append(
-                'rowid in (select rowid from [{fts_table}] where [{fts_table}] match :search)'.format(
-                    fts_table=fts_table
-                )
-            )
-            search_description = 'search matches "{}"'.format(search)
-            params['search'] = search
-
-        table_rows_count = None
-        sortable_columns = set()
-        if not is_view:
-            table_rows_count = table_info['count']
-            sortable_columns = self.sortable_columns_for_table(name, table, use_rowid)
-
-        # Allow for custom sort order
-        sort = special_args.get('_sort')
-        if sort:
-            if sort not in sortable_columns:
-                raise DatasetteError('Cannot sort table by {}'.format(sort))
-            order_by = escape_sqlite(sort)
-        sort_desc = special_args.get('_sort_desc')
-        if sort_desc:
-            if sort_desc not in sortable_columns:
-                raise DatasetteError('Cannot sort table by {}'.format(sort_desc))
-            if sort:
-                raise DatasetteError('Cannot use _sort and _sort_desc at the same time')
-            order_by = '{} desc'.format(escape_sqlite(sort_desc))
-
-        count_sql = 'select count(*) from {table_name} {where}'.format(
-            table_name=escape_sqlite(table),
-            where=(
-                'where {} '.format(' and '.join(where_clauses))
-            ) if where_clauses else '',
-        )
-
-        _next = special_args.get('_next')
-        offset = ''
-        if _next:
-            if is_view:
-                # _next is an offset
-                offset = ' offset {}'.format(int(_next))
-            else:
-                components = urlsafe_components(_next)
-                # If a sort order is applied, the first of these is the sort value
-                if sort or sort_desc:
-                    sort_value = components[0]
-                    # Special case for if non-urlencoded first token was $null
-                    if _next.split(',')[0] == '$null':
-                        sort_value = None
-                    components = components[1:]
-
-                # Figure out the SQL for next-based-on-primary-key first
-                next_by_pk_clauses = []
-                if use_rowid:
-                    next_by_pk_clauses.append(
-                        'rowid > :p{}'.format(
-                            len(params),
-                        )
-                    )
-                    params['p{}'.format(len(params))] = components[0]
-                else:
-                    # Apply the tie-breaker based on primary keys
-                    if len(components) == len(pks):
-                        param_len = len(params)
-                        next_by_pk_clauses.append(compound_keys_after_sql(pks, param_len))
-                        for i, pk_value in enumerate(components):
-                            params['p{}'.format(param_len + i)] = pk_value
-
-                # Now add the sort SQL, which may incorporate next_by_pk_clauses
-                if sort or sort_desc:
-                    if sort_value is None:
-                        if sort_desc:
-                            # Just items where column is null ordered by pk
-                            where_clauses.append(
-                                '({column} is null and {next_clauses})'.format(
-                                    column=escape_sqlite(sort_desc),
-                                    next_clauses=' and '.join(next_by_pk_clauses),
-                                )
-                            )
-                        else:
-                            where_clauses.append(
-                                '({column} is not null or ({column} is null and {next_clauses}))'.format(
-                                    column=escape_sqlite(sort),
-                                    next_clauses=' and '.join(next_by_pk_clauses),
-                                )
-                            )
-                    else:
-                        where_clauses.append(
-                            '({column} {op} :p{p}{extra_desc_only} or ({column} = :p{p} and {next_clauses}))'.format(
-                                column=escape_sqlite(sort or sort_desc),
-                                op='>' if sort else '<',
-                                p=len(params),
-                                extra_desc_only='' if sort else ' or {column2} is null'.format(
-                                    column2=escape_sqlite(sort or sort_desc),
-                                ),
-                                next_clauses=' and '.join(next_by_pk_clauses),
-                            )
-                        )
-                        params['p{}'.format(len(params))] = sort_value
-                    order_by = '{}, {}'.format(
-                        order_by, order_by_pks
-                    )
-                else:
-                    where_clauses.extend(next_by_pk_clauses)
-
-        where_clause = ''
-        if where_clauses:
-            where_clause = 'where {} '.format(' and '.join(where_clauses))
-
-        if order_by:
-            order_by = 'order by {} '.format(order_by)
-
-        # _group_count=col1&_group_count=col2
-        group_count = special_args_lists.get('_group_count') or []
-        if group_count:
-            sql = 'select {group_cols}, count(*) as "count" from {table_name} {where} group by {group_cols} order by "count" desc limit 100'.format(
-                group_cols=', '.join('"{}"'.format(group_count_col) for group_count_col in group_count),
-                table_name=escape_sqlite(table),
-                where=where_clause,
-=======
                 json.dumps(data), content_type="application/json", headers=headers
->>>>>>> d59366d3
             )
 
         else:
@@ -941,20 +234,30 @@
                 database_metadata = self.metadata.get("databases", {}).get(name, {})
                 tables = {}
                 views = []
-<<<<<<< HEAD
                 try:
-                    with sqlite3.connect('file:{}?immutable=1'.format(path), uri=True) as conn:
+                    with sqlite3.connect(
+                        "file:{}?immutable=1".format(path), uri=True
+                    ) as conn:
                         self.prepare_connection(conn)
                         table_names = [
-                            r['name']
-                            for r in conn.execute('select * from sqlite_master where type="table"')
+                            r["name"]
+                            for r in conn.execute(
+                                'select * from sqlite_master where type="table"'
+                            )
                         ]
-                        views = [v[0] for v in conn.execute('select name from sqlite_master where type = "view"')]
+                        views = [
+                            v[0]
+                            for v in conn.execute(
+                                'select name from sqlite_master where type = "view"'
+                            )
+                        ]
                         for table in table_names:
                             try:
                                 count = conn.execute(
-                                    'select count(*) from {}'.format(escape_sqlite(table))
-                                ).fetchone()[0]
+                                    "select count(*) from {}".format(escape_sqlite(table))
+                                ).fetchone()[
+                                    0
+                                ]
                             except sqlite3.OperationalError:
                                 # This can happen when running against a FTS virtual tables
                                 # e.g. "select count(*) from some_fts;"
@@ -964,7 +267,8 @@
 
                             # Figure out primary keys
                             table_info_rows = [
-                                row for row in conn.execute(
+                                row
+                                for row in conn.execute(
                                     'PRAGMA table_info("{}")'.format(table)
                                 ).fetchall()
                                 if row[-1]
@@ -973,189 +277,84 @@
                             primary_keys = [str(r[1]) for r in table_info_rows]
                             label_column = None
                             # If table has two columns, one of which is ID, then label_column is the other one
-                            column_names = [r[1] for r in conn.execute(
-                                'PRAGMA table_info({});'.format(escape_sqlite(table))
-                            ).fetchall()]
-                            if column_names and len(column_names) == 2 and 'id' in column_names:
-                                label_column = [c for c in column_names if c != 'id'][0]
-                            table_metadata = database_metadata.get('tables', {}).get(table, {})
+                            column_names = [
+                                r[1]
+                                for r in conn.execute(
+                                    "PRAGMA table_info({});".format(escape_sqlite(table))
+                                ).fetchall()
+                            ]
+                            if (
+                                column_names
+                                and len(column_names) == 2
+                                and "id" in column_names
+                            ):
+                                label_column = [c for c in column_names if c != "id"][0]
+                            table_metadata = database_metadata.get("tables", {}).get(
+                                table, {}
+                            )
                             tables[table] = {
-                                'name': table,
-                                'columns': column_names,
-                                'primary_keys': primary_keys,
-                                'count': count,
-                                'label_column': label_column,
-                                'hidden': table_metadata.get('hidden') or False,
-                                'fts_table': fts_table,
+                                "name": table,
+                                "columns": column_names,
+                                "primary_keys": primary_keys,
+                                "count": count,
+                                "label_column": label_column,
+                                "hidden": table_metadata.get("hidden") or False,
+                                "fts_table": fts_table,
                             }
 
                         foreign_keys = get_all_foreign_keys(conn)
                         for table, info in foreign_keys.items():
-                            tables[table]['foreign_keys'] = info
+                            tables[table]["foreign_keys"] = info
 
                         # Mark tables 'hidden' if they relate to FTS virtual tables
                         hidden_tables = [
-                            r['name']
-=======
-                with sqlite3.connect(
-                    "file:{}?immutable=1".format(path), uri=True
-                ) as conn:
-                    self.prepare_connection(conn)
-                    table_names = [
-                        r["name"]
-                        for r in conn.execute(
-                            'select * from sqlite_master where type="table"'
-                        )
-                    ]
-                    views = [
-                        v[0]
-                        for v in conn.execute(
-                            'select name from sqlite_master where type = "view"'
-                        )
-                    ]
-                    for table in table_names:
-                        try:
-                            count = conn.execute(
-                                "select count(*) from {}".format(escape_sqlite(table))
-                            ).fetchone()[
-                                0
-                            ]
-                        except sqlite3.OperationalError:
-                            # This can happen when running against a FTS virtual tables
-                            # e.g. "select count(*) from some_fts;"
-                            count = 0
-                        # Does this table have a FTS table?
-                        fts_table = detect_fts(conn, table)
-
-                        # Figure out primary keys
-                        table_info_rows = [
-                            row
-                            for row in conn.execute(
-                                'PRAGMA table_info("{}")'.format(table)
-                            ).fetchall()
-                            if row[-1]
-                        ]
-                        table_info_rows.sort(key=lambda row: row[-1])
-                        primary_keys = [str(r[1]) for r in table_info_rows]
-                        label_column = None
-                        # If table has two columns, one of which is ID, then label_column is the other one
-                        column_names = [
-                            r[1]
-                            for r in conn.execute(
-                                "PRAGMA table_info({});".format(escape_sqlite(table))
-                            ).fetchall()
-                        ]
-                        if (
-                            column_names
-                            and len(column_names) == 2
-                            and "id" in column_names
-                        ):
-                            label_column = [c for c in column_names if c != "id"][0]
-                        table_metadata = database_metadata.get("tables", {}).get(
-                            table, {}
-                        )
-                        tables[table] = {
-                            "name": table,
-                            "columns": column_names,
-                            "primary_keys": primary_keys,
-                            "count": count,
-                            "label_column": label_column,
-                            "hidden": table_metadata.get("hidden") or False,
-                            "fts_table": fts_table,
-                        }
-
-                    foreign_keys = get_all_foreign_keys(conn)
-                    for table, info in foreign_keys.items():
-                        tables[table]["foreign_keys"] = info
-
-                    # Mark tables 'hidden' if they relate to FTS virtual tables
-                    hidden_tables = [
-                        r["name"]
-                        for r in conn.execute(
-                            """
-                                select name from sqlite_master
-                                where rootpage = 0
-                                and sql like '%VIRTUAL TABLE%USING FTS%'
-                            """
-                        )
-                    ]
-
-                    if detect_spatialite(conn):
-                        # Also hide Spatialite internal tables
-                        hidden_tables += [
-                            "ElementaryGeometries",
-                            "SpatialIndex",
-                            "geometry_columns",
-                            "spatial_ref_sys",
-                            "spatialite_history",
-                            "sql_statements_log",
-                            "sqlite_sequence",
-                            "views_geometry_columns",
-                            "virts_geometry_columns",
-                        ] + [
                             r["name"]
->>>>>>> d59366d3
                             for r in conn.execute(
                                 """
                                     select name from sqlite_master
-<<<<<<< HEAD
                                     where rootpage = 0
                                     and sql like '%VIRTUAL TABLE%USING FTS%'
-                                '''
+                                """
                             )
                         ]
 
                         if detect_spatialite(conn):
                             # Also hide Spatialite internal tables
                             hidden_tables += [
-                                'ElementaryGeometries', 'SpatialIndex', 'geometry_columns',
-                                'spatial_ref_sys', 'spatialite_history', 'sql_statements_log',
-                                'sqlite_sequence', 'views_geometry_columns', 'virts_geometry_columns'
+                                "ElementaryGeometries",
+                                "SpatialIndex",
+                                "geometry_columns",
+                                "spatial_ref_sys",
+                                "spatialite_history",
+                                "sql_statements_log",
+                                "sqlite_sequence",
+                                "views_geometry_columns",
+                                "virts_geometry_columns",
                             ] + [
-                                r['name']
+                                r["name"]
                                 for r in conn.execute(
-                                    '''
+                                    """
                                         select name from sqlite_master
                                         where name like "idx_%"
                                         and type = "table"
-                                    '''
+                                    """
                                 )
                             ]
 
                         for t in tables.keys():
                             for hidden_table in hidden_tables:
                                 if t == hidden_table or t.startswith(hidden_table):
-                                    tables[t]['hidden'] = True
+                                    tables[t]["hidden"] = True
                                     continue
                 except:
                     tables, views, dbtype = connectors.inspect(path)
 
                 self._inspect[name] = {
-                    'hash': m.hexdigest(),
-                    'file': str(path),
-                    'dbtype': dbtype,
-                    'tables': tables,
-                    'views': views,
-
-=======
-                                    where name like "idx_%"
-                                    and type = "table"
-                                """
-                            )
-                        ]
-
-                    for t in tables.keys():
-                        for hidden_table in hidden_tables:
-                            if t == hidden_table or t.startswith(hidden_table):
-                                tables[t]["hidden"] = True
-                                continue
-
-                self._inspect[name] = {
                     "hash": m.hexdigest(),
                     "file": str(path),
+                    "dbtype": dbtype,
                     "tables": tables,
                     "views": views,
->>>>>>> d59366d3
                 }
         return self._inspect
 
