import asyncio
import collections
import hashlib
import itertools
import json
import os
import re
import sys
import threading
import traceback
import urllib.parse
from concurrent import futures
from pathlib import Path

import click
from markupsafe import Markup
from jinja2 import ChoiceLoader, Environment, FileSystemLoader, PrefixLoader, escape
from jinja2.environment import Template
import uvicorn

from .views.base import DatasetteError, ureg, AsgiRouter
from .views.database import DatabaseDownload, DatabaseView
from .views.index import IndexView
from .views.special import JsonDataView
from .views.table import RowView, TableView
from .renderer import json_renderer
from .database import Database

from .utils import (
    QueryInterrupted,
    escape_css_string,
    escape_sqlite,
    format_bytes,
    module_from_path,
    sqlite3,
    to_css_class,
)
from .utils.asgi import (
    AsgiLifespan,
    NotFound,
    Response,
    asgi_static,
    asgi_send,
    asgi_send_html,
    asgi_send_json,
    asgi_send_redirect,
)
from .tracer import AsgiTracer
from .plugins import pm, DEFAULT_PLUGINS, get_plugins
from .version import __version__

app_root = Path(__file__).parent.parent

MEMORY = object()

ConfigOption = collections.namedtuple("ConfigOption", ("name", "default", "help"))
CONFIG_OPTIONS = (
    ConfigOption("default_page_size", 100, "Default page size for the table view"),
    ConfigOption(
        "max_returned_rows",
        1000,
        "Maximum rows that can be returned from a table or custom query",
    ),
    ConfigOption(
        "num_sql_threads",
        3,
        "Number of threads in the thread pool for executing SQLite queries",
    ),
    ConfigOption(
        "sql_time_limit_ms", 1000, "Time limit for a SQL query in milliseconds"
    ),
    ConfigOption(
        "default_facet_size", 30, "Number of values to return for requested facets"
    ),
    ConfigOption(
        "facet_time_limit_ms", 200, "Time limit for calculating a requested facet"
    ),
    ConfigOption(
        "facet_suggest_time_limit_ms",
        50,
        "Time limit for calculating a suggested facet",
    ),
    ConfigOption(
        "hash_urls",
        False,
        "Include DB file contents hash in URLs, for far-future caching",
    ),
    ConfigOption(
        "allow_facet",
        True,
        "Allow users to specify columns to facet using ?_facet= parameter",
    ),
    ConfigOption(
        "allow_download",
        True,
        "Allow users to download the original SQLite database files",
    ),
    ConfigOption("suggest_facets", True, "Calculate and display suggested facets"),
    ConfigOption("allow_sql", True, "Allow arbitrary SQL queries via ?sql= parameter"),
    ConfigOption(
        "default_cache_ttl",
        5,
        "Default HTTP cache TTL (used in Cache-Control: max-age= header)",
    ),
    ConfigOption(
        "default_cache_ttl_hashed",
        365 * 24 * 60 * 60,
        "Default HTTP cache TTL for hashed URL pages",
    ),
    ConfigOption(
        "cache_size_kb", 0, "SQLite cache size in KB (0 == use SQLite default)"
    ),
    ConfigOption(
        "allow_csv_stream",
        True,
        "Allow .csv?_stream=1 to download all rows (ignoring max_returned_rows)",
    ),
    ConfigOption(
        "max_csv_mb",
        100,
        "Maximum size allowed for CSV export in MB - set 0 to disable this limit",
    ),
    ConfigOption(
        "truncate_cells_html",
        2048,
        "Truncate cells longer than this in HTML table view - set 0 to disable",
    ),
    ConfigOption(
        "force_https_urls",
        False,
        "Force URLs in API output to always use https:// protocol",
    ),
    ConfigOption(
<<<<<<< HEAD
        "base_url",
        "",
        "Datasette relative URLs should use this base.",
=======
        "template_debug",
        False,
        "Allow display of template debug information with ?_context=1",
>>>>>>> a498d0fe
    ),
)
DEFAULT_CONFIG = {option.name: option.default for option in CONFIG_OPTIONS}


async def favicon(scope, receive, send):
    await asgi_send(send, "", 200)


class Datasette:
    def __init__(
        self,
        files,
        immutables=None,
        cache_headers=True,
        cors=False,
        inspect_data=None,
        metadata=None,
        sqlite_extensions=None,
        template_dir=None,
        plugins_dir=None,
        static_mounts=None,
        memory=False,
        config=None,
        version_note=None,
    ):
        immutables = immutables or []
        self.files = tuple(files) + tuple(immutables)
        self.immutables = set(immutables)
        if not self.files:
            self.files = [MEMORY]
        elif memory:
            self.files = (MEMORY,) + self.files
        self.databases = collections.OrderedDict()
        self.inspect_data = inspect_data
        for file in self.files:
            path = file
            is_memory = False
            if file is MEMORY:
                path = None
                is_memory = True
            is_mutable = path not in self.immutables
            db = Database(self, path, is_mutable=is_mutable, is_memory=is_memory)
            if db.name in self.databases:
                raise Exception("Multiple files with same stem: {}".format(db.name))
            self.add_database(db.name, db)
        self.cache_headers = cache_headers
        self.cors = cors
        self._metadata = metadata or {}
        self.sqlite_functions = []
        self.sqlite_extensions = sqlite_extensions or []
        self.template_dir = template_dir
        self.plugins_dir = plugins_dir
        self.static_mounts = static_mounts or []
        self._config = dict(DEFAULT_CONFIG, **(config or {}))
        self.renderers = {}  # File extension -> renderer function
        self.version_note = version_note
        self.executor = futures.ThreadPoolExecutor(
            max_workers=self.config("num_sql_threads")
        )
        self.max_returned_rows = self.config("max_returned_rows")
        self.sql_time_limit_ms = self.config("sql_time_limit_ms")
        self.page_size = self.config("default_page_size")
        # Execute plugins in constructor, to ensure they are available
        # when the rest of `datasette inspect` executes
        if self.plugins_dir:
            for filename in os.listdir(self.plugins_dir):
                filepath = os.path.join(self.plugins_dir, filename)
                mod = module_from_path(filepath, name=filename)
                try:
                    pm.register(mod)
                except ValueError:
                    # Plugin already registered
                    pass

    def add_database(self, name, db):
        self.databases[name] = db

    def remove_database(self, name):
        self.databases.pop(name)

    def config(self, key):
        return self._config.get(key, None)

    def config_dict(self):
        # Returns a fully resolved config dictionary, useful for templates
        return {option.name: self.config(option.name) for option in CONFIG_OPTIONS}

    def metadata(self, key=None, database=None, table=None, fallback=True):
        """
        Looks up metadata, cascading backwards from specified level.
        Returns None if metadata value is not found.
        """
        assert not (
            database is None and table is not None
        ), "Cannot call metadata() with table= specified but not database="
        databases = self._metadata.get("databases") or {}
        search_list = []
        if database is not None:
            search_list.append(databases.get(database) or {})
        if table is not None:
            table_metadata = ((databases.get(database) or {}).get("tables") or {}).get(
                table
            ) or {}
            search_list.insert(0, table_metadata)
        search_list.append(self._metadata)
        if not fallback:
            # No fallback allowed, so just use the first one in the list
            search_list = search_list[:1]
        if key is not None:
            for item in search_list:
                if key in item:
                    return item[key]
            return None
        else:
            # Return the merged list
            m = {}
            for item in search_list:
                m.update(item)
            return m

    def plugin_config(self, plugin_name, database=None, table=None, fallback=True):
        "Return config for plugin, falling back from specified database/table"
        plugins = self.metadata(
            "plugins", database=database, table=table, fallback=fallback
        )
        if plugins is None:
            return None
        plugin_config = plugins.get(plugin_name)
        # Resolve any $file and $env keys
        if isinstance(plugin_config, dict):
            # Create a copy so we don't mutate the version visible at /-/metadata.json
            plugin_config_copy = dict(plugin_config)
            for key, value in plugin_config_copy.items():
                if isinstance(value, dict):
                    if list(value.keys()) == ["$env"]:
                        plugin_config_copy[key] = os.environ.get(
                            list(value.values())[0]
                        )
                    elif list(value.keys()) == ["$file"]:
                        plugin_config_copy[key] = open(list(value.values())[0]).read()
            return plugin_config_copy
        return plugin_config

    def app_css_hash(self):
        if not hasattr(self, "_app_css_hash"):
            self._app_css_hash = hashlib.sha1(
                open(os.path.join(str(app_root), "datasette/static/app.css"))
                .read()
                .encode("utf8")
            ).hexdigest()[:6]
        return self._app_css_hash

    def get_canned_queries(self, database_name):
        queries = self.metadata("queries", database=database_name, fallback=False) or {}
        names = queries.keys()
        return [self.get_canned_query(database_name, name) for name in names]

    def get_canned_query(self, database_name, query_name):
        queries = self.metadata("queries", database=database_name, fallback=False) or {}
        query = queries.get(query_name)
        if query:
            if not isinstance(query, dict):
                query = {"sql": query}
            query["name"] = query_name
            return query

    def update_with_inherited_metadata(self, metadata):
        # Fills in source/license with defaults, if available
        metadata.update(
            {
                "source": metadata.get("source") or self.metadata("source"),
                "source_url": metadata.get("source_url") or self.metadata("source_url"),
                "license": metadata.get("license") or self.metadata("license"),
                "license_url": metadata.get("license_url")
                or self.metadata("license_url"),
                "about": metadata.get("about") or self.metadata("about"),
                "about_url": metadata.get("about_url") or self.metadata("about_url"),
            }
        )

    def prepare_connection(self, conn, database):
        conn.row_factory = sqlite3.Row
        conn.text_factory = lambda x: str(x, "utf-8", "replace")
        for name, num_args, func in self.sqlite_functions:
            conn.create_function(name, num_args, func)
        if self.sqlite_extensions:
            conn.enable_load_extension(True)
            for extension in self.sqlite_extensions:
                conn.execute("SELECT load_extension('{}')".format(extension))
        if self.config("cache_size_kb"):
            conn.execute("PRAGMA cache_size=-{}".format(self.config("cache_size_kb")))
        # pylint: disable=no-member
        pm.hook.prepare_connection(conn=conn, database=database, datasette=self)

    async def execute(
        self,
        db_name,
        sql,
        params=None,
        truncate=False,
        custom_time_limit=None,
        page_size=None,
        log_sql_errors=True,
    ):
        return await self.databases[db_name].execute(
            sql,
            params=params,
            truncate=truncate,
            custom_time_limit=custom_time_limit,
            page_size=page_size,
            log_sql_errors=log_sql_errors,
        )

    async def expand_foreign_keys(self, database, table, column, values):
        "Returns dict mapping (column, value) -> label"
        labeled_fks = {}
        db = self.databases[database]
        foreign_keys = await db.foreign_keys_for_table(table)
        # Find the foreign_key for this column
        try:
            fk = [
                foreign_key
                for foreign_key in foreign_keys
                if foreign_key["column"] == column
            ][0]
        except IndexError:
            return {}
        label_column = await db.label_column_for_table(fk["other_table"])
        if not label_column:
            return {(fk["column"], value): str(value) for value in values}
        labeled_fks = {}
        sql = """
            select {other_column}, {label_column}
            from {other_table}
            where {other_column} in ({placeholders})
        """.format(
            other_column=escape_sqlite(fk["other_column"]),
            label_column=escape_sqlite(label_column),
            other_table=escape_sqlite(fk["other_table"]),
            placeholders=", ".join(["?"] * len(set(values))),
        )
        try:
            results = await self.execute(database, sql, list(set(values)))
        except QueryInterrupted:
            pass
        else:
            for id, value in results:
                labeled_fks[(fk["column"], id)] = value
        return labeled_fks

    def absolute_url(self, request, path):
        url = urllib.parse.urljoin(request.url, path)
        if url.startswith("http://") and self.config("force_https_urls"):
            url = "https://" + url[len("http://") :]
        return url

    def register_custom_units(self):
        "Register any custom units defined in the metadata.json with Pint"
        for unit in self.metadata("custom_units") or []:
            ureg.define(unit)

    def connected_databases(self):
        return [
            {
                "name": d.name,
                "path": d.path,
                "size": d.size,
                "is_mutable": d.is_mutable,
                "is_memory": d.is_memory,
                "hash": d.hash,
            }
            for d in sorted(self.databases.values(), key=lambda d: d.name)
        ]

    def versions(self):
        conn = sqlite3.connect(":memory:")
        self.prepare_connection(conn, ":memory:")
        sqlite_version = conn.execute("select sqlite_version()").fetchone()[0]
        sqlite_extensions = {}
        for extension, testsql, hasversion in (
            ("json1", "SELECT json('{}')", False),
            ("spatialite", "SELECT spatialite_version()", True),
        ):
            try:
                result = conn.execute(testsql)
                if hasversion:
                    sqlite_extensions[extension] = result.fetchone()[0]
                else:
                    sqlite_extensions[extension] = None
            except Exception:
                pass
        # Figure out supported FTS versions
        fts_versions = []
        for fts in ("FTS5", "FTS4", "FTS3"):
            try:
                conn.execute(
                    "CREATE VIRTUAL TABLE v{fts} USING {fts} (data)".format(fts=fts)
                )
                fts_versions.append(fts)
            except sqlite3.OperationalError:
                continue
        datasette_version = {"version": __version__}
        if self.version_note:
            datasette_version["note"] = self.version_note
        return {
            "python": {
                "version": ".".join(map(str, sys.version_info[:3])),
                "full": sys.version,
            },
            "datasette": datasette_version,
            "asgi": "3.0",
            "uvicorn": uvicorn.__version__,
            "sqlite": {
                "version": sqlite_version,
                "fts_versions": fts_versions,
                "extensions": sqlite_extensions,
                "compile_options": [
                    r[0] for r in conn.execute("pragma compile_options;").fetchall()
                ],
            },
        }

    def plugins(self, show_all=False):
        ps = list(get_plugins())
        if not show_all:
            ps = [p for p in ps if p["name"] not in DEFAULT_PLUGINS]
        return [
            {
                "name": p["name"],
                "static": p["static_path"] is not None,
                "templates": p["templates_path"] is not None,
                "version": p.get("version"),
            }
            for p in ps
        ]

    def threads(self):
        threads = list(threading.enumerate())
        d = {
            "num_threads": len(threads),
            "threads": [
                {"name": t.name, "ident": t.ident, "daemon": t.daemon} for t in threads
            ],
        }
        # Only available in Python 3.7+
        if hasattr(asyncio, "all_tasks"):
            tasks = asyncio.all_tasks()
            d.update(
                {
                    "num_tasks": len(tasks),
                    "tasks": [_cleaner_task_str(t) for t in tasks],
                }
            )
        return d

    def table_metadata(self, database, table):
        "Fetch table-specific metadata."
        return (
            (self.metadata("databases") or {})
            .get(database, {})
            .get("tables", {})
            .get(table, {})
        )

    def register_renderers(self):
        """ Register output renderers which output data in custom formats. """
        # Built-in renderers
        self.renderers["json"] = json_renderer

        # Hooks
        hook_renderers = []
        # pylint: disable=no-member
        for hook in pm.hook.register_output_renderer(datasette=self):
            if type(hook) == list:
                hook_renderers += hook
            else:
                hook_renderers.append(hook)

        for renderer in hook_renderers:
            self.renderers[renderer["extension"]] = renderer["callback"]

    async def render_template(
        self, templates, context=None, request=None, view_name=None
    ):
        context = context or {}
        if isinstance(templates, Template):
            template = templates
            select_templates = []
        else:
            if isinstance(templates, str):
                templates = [templates]
            template = self.jinja_env.select_template(templates)
            select_templates = [
                "{}{}".format(
                    "*" if template_name == template.name else "", template_name
                )
                for template_name in templates
            ]
        body_scripts = []
        # pylint: disable=no-member
        for script in pm.hook.extra_body_script(
            template=template.name,
            database=context.get("database"),
            table=context.get("table"),
            view_name=view_name,
            datasette=self,
        ):
            body_scripts.append(Markup(script))

        extra_template_vars = {}
        # pylint: disable=no-member
        for extra_vars in pm.hook.extra_template_vars(
            template=template.name,
            database=context.get("database"),
            table=context.get("table"),
            view_name=view_name,
            request=request,
            datasette=self,
        ):
            if callable(extra_vars):
                extra_vars = extra_vars()
            if asyncio.iscoroutine(extra_vars):
                extra_vars = await extra_vars
            assert isinstance(extra_vars, dict), "extra_vars is of type {}".format(
                type(extra_vars)
            )
            extra_template_vars.update(extra_vars)

        template_context = {
            **context,
            **{
                "app_css_hash": self.app_css_hash(),
                "select_templates": select_templates,
                "zip": zip,
                "body_scripts": body_scripts,
                "format_bytes": format_bytes,
                "extra_css_urls": self._asset_urls("extra_css_urls", template, context),
                "extra_js_urls": self._asset_urls("extra_js_urls", template, context),
            },
            **extra_template_vars,
        }
        return await template.render_async(template_context)

    def _asset_urls(self, key, template, context):
        # Flatten list-of-lists from plugins:
        seen_urls = set()
        for url_or_dict in itertools.chain(
            itertools.chain.from_iterable(
                getattr(pm.hook, key)(
                    template=template.name,
                    database=context.get("database"),
                    table=context.get("table"),
                    datasette=self,
                )
            ),
            (self.metadata(key) or []),
        ):
            if isinstance(url_or_dict, dict):
                url = url_or_dict["url"]
                sri = url_or_dict.get("sri")
            else:
                url = url_or_dict
                sri = None
            if url in seen_urls:
                continue
            seen_urls.add(url)
            if sri:
                yield {"url": url, "sri": sri}
            else:
                yield {"url": url}

    def app(self):
        "Returns an ASGI app function that serves the whole of Datasette"
        default_templates = str(app_root / "datasette" / "templates")
        template_paths = []
        if self.template_dir:
            template_paths.append(self.template_dir)
        plugin_template_paths = [
            plugin["templates_path"]
            for plugin in get_plugins()
            if plugin["templates_path"]
        ]
        template_paths.extend(plugin_template_paths)
        template_paths.append(default_templates)
        template_loader = ChoiceLoader(
            [
                FileSystemLoader(template_paths),
                # Support {% extends "default:table.html" %}:
                PrefixLoader(
                    {"default": FileSystemLoader(default_templates)}, delimiter=":"
                ),
            ]
        )
        self.jinja_env = Environment(
            loader=template_loader, autoescape=True, enable_async=True
        )
        self.jinja_env.filters["escape_css_string"] = escape_css_string
        self.jinja_env.filters["quote_plus"] = lambda u: urllib.parse.quote_plus(u)
        self.jinja_env.filters["escape_sqlite"] = escape_sqlite
        self.jinja_env.filters["to_css_class"] = to_css_class
        # pylint: disable=no-member
        pm.hook.prepare_jinja2_environment(env=self.jinja_env)

        self.register_renderers()

        routes = []

        def add_route(view, regex):
            routes.append((regex, view))

        # Generate a regex snippet to match all registered renderer file extensions
        renderer_regex = "|".join(r"\." + key for key in self.renderers.keys())

        add_route(IndexView.as_asgi(self), r"/(?P<as_format>(\.jsono?)?$)")
        # TODO: /favicon.ico and /-/static/ deserve far-future cache expires
        add_route(favicon, "/favicon.ico")

        add_route(
            asgi_static(app_root / "datasette" / "static"), r"/-/static/(?P<path>.*)$"
        )
        for path, dirname in self.static_mounts:
            add_route(asgi_static(dirname), r"/" + path + "/(?P<path>.*)$")

        # Mount any plugin static/ directories
        for plugin in get_plugins():
            if plugin["static_path"]:
                add_route(
                    asgi_static(plugin["static_path"]),
                    "/-/static-plugins/{}/(?P<path>.*)$".format(plugin["name"]),
                )
                # Support underscores in name in addition to hyphens, see https://github.com/simonw/datasette/issues/611
                add_route(
                    asgi_static(plugin["static_path"]),
                    "/-/static-plugins/{}/(?P<path>.*)$".format(
                        plugin["name"].replace("-", "_")
                    ),
                )
        add_route(
            JsonDataView.as_asgi(self, "metadata.json", lambda: self._metadata),
            r"/-/metadata(?P<as_format>(\.json)?)$",
        )
        add_route(
            JsonDataView.as_asgi(self, "versions.json", self.versions),
            r"/-/versions(?P<as_format>(\.json)?)$",
        )
        add_route(
            JsonDataView.as_asgi(self, "plugins.json", self.plugins),
            r"/-/plugins(?P<as_format>(\.json)?)$",
        )
        add_route(
            JsonDataView.as_asgi(self, "config.json", lambda: self._config),
            r"/-/config(?P<as_format>(\.json)?)$",
        )
        add_route(
            JsonDataView.as_asgi(self, "threads.json", self.threads),
            r"/-/threads(?P<as_format>(\.json)?)$",
        )
        add_route(
            JsonDataView.as_asgi(self, "databases.json", self.connected_databases),
            r"/-/databases(?P<as_format>(\.json)?)$",
        )
        add_route(
            DatabaseDownload.as_asgi(self), r"/(?P<db_name>[^/]+?)(?P<as_db>\.db)$"
        )
        add_route(
            DatabaseView.as_asgi(self),
            r"/(?P<db_name>[^/]+?)(?P<as_format>"
            + renderer_regex
            + r"|.jsono|\.csv)?$",
        )
        add_route(
            TableView.as_asgi(self),
            r"/(?P<db_name>[^/]+)/(?P<table_and_format>[^/]+?$)",
        )
        add_route(
            RowView.as_asgi(self),
            r"/(?P<db_name>[^/]+)/(?P<table>[^/]+?)/(?P<pk_path>[^/]+?)(?P<as_format>"
            + renderer_regex
            + r")?$",
        )
        self.register_custom_units()

        async def setup_db():
            # First time server starts up, calculate table counts for immutable databases
            for dbname, database in self.databases.items():
                if not database.is_mutable:
                    await database.table_counts(limit=60 * 60 * 1000)

        asgi = AsgiLifespan(
            AsgiTracer(DatasetteRouter(self, routes)), on_startup=setup_db
        )
        for wrapper in pm.hook.asgi_wrapper(datasette=self):
            asgi = wrapper(asgi)
        return asgi


class DatasetteRouter(AsgiRouter):
    def __init__(self, datasette, routes):
        self.ds = datasette
        super().__init__(routes)

    async def handle_404(self, scope, receive, send):
        # If URL has a trailing slash, redirect to URL without it
        path = scope.get("raw_path", scope["path"].encode("utf8"))
        if path.endswith(b"/"):
            path = path.rstrip(b"/")
            if scope["query_string"]:
                path += b"?" + scope["query_string"]
            await asgi_send_redirect(send, path.decode("latin1"))
        else:
            await super().handle_404(scope, receive, send)

    async def handle_500(self, scope, receive, send, exception):
        title = None
        if isinstance(exception, NotFound):
            status = 404
            info = {}
            message = exception.args[0]
        elif isinstance(exception, DatasetteError):
            status = exception.status
            info = exception.error_dict
            message = exception.message
            if exception.messagge_is_html:
                message = Markup(message)
            title = exception.title
        else:
            status = 500
            info = {}
            message = str(exception)
            traceback.print_exc()
        templates = ["500.html"]
        if status != 500:
            templates = ["{}.html".format(status)] + templates
        info.update({"ok": False, "error": message, "status": status, "title": title})
        headers = {}
        if self.ds.cors:
            headers["Access-Control-Allow-Origin"] = "*"
        if scope["path"].split("?")[0].endswith(".json"):
            await asgi_send_json(send, info, status=status, headers=headers)
        else:
            template = self.ds.jinja_env.select_template(templates)
            await asgi_send_html(
                send, await template.render_async(info), status=status, headers=headers
            )


_cleaner_task_str_re = re.compile(r"\S*site-packages/")


def _cleaner_task_str(task):
    s = str(task)
    # This has something like the following in it:
    # running at /Users/simonw/Dropbox/Development/datasette/venv-3.7.5/lib/python3.7/site-packages/uvicorn/main.py:361>
    # Clean up everything up to and including site-packages
    return _cleaner_task_str_re.sub("", s)<|MERGE_RESOLUTION|>--- conflicted
+++ resolved
@@ -131,15 +131,14 @@
         "Force URLs in API output to always use https:// protocol",
     ),
     ConfigOption(
-<<<<<<< HEAD
+        "template_debug",
+        False,
+        "Allow display of template debug information with ?_context=1",
+    ),
+    ConfigOption(
         "base_url",
         "",
         "Datasette relative URLs should use this base.",
-=======
-        "template_debug",
-        False,
-        "Allow display of template debug information with ?_context=1",
->>>>>>> a498d0fe
     ),
 )
 DEFAULT_CONFIG = {option.name: option.default for option in CONFIG_OPTIONS}
