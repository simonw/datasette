import asyncio
from collections import namedtuple
from pathlib import Path
import janus
import queue
import sys
import threading
import uuid

from .tracer import trace
from .utils import (
    detect_fts,
    detect_primary_keys,
    detect_spatialite,
    get_all_foreign_keys,
    get_outbound_foreign_keys,
    sqlite_timelimit,
    sqlite3,
    table_columns,
    table_column_details,
)
from .inspect import inspect_hash

connections = threading.local()

AttachedDatabase = namedtuple("AttachedDatabase", ("seq", "name", "file"))


class Database:
    def __init__(
        self, ds, path=None, is_mutable=True, is_memory=False, memory_name=None
    ):
        self.name = None
        self.route = None
        self.ds = ds
        self.path = path
        self.is_mutable = is_mutable
        self.is_memory = is_memory
        self.memory_name = memory_name
        if memory_name is not None:
            self.is_memory = True
        self.cached_hash = None
        self.cached_size = None
        self._cached_table_counts = None
        self._write_thread = None
        self._write_queue = None
        # These are used when in non-threaded mode:
        self._read_connection = None
        self._write_connection = None
<<<<<<< HEAD
=======
        if not self.is_mutable and not self.is_memory:
            if self.ds.inspect_data and self.ds.inspect_data.get(self.name):
                self.hash = self.ds.inspect_data[self.name]["hash"]
                self.cached_size = self.ds.inspect_data[self.name]["size"]
            else:
                p = Path(path)
                self.hash = inspect_hash(p)
                self.cached_size = p.stat().st_size
>>>>>>> eff11249

    @property
    def cached_table_counts(self):
        if self._cached_table_counts is not None:
            return self._cached_table_counts
        # Maybe use self.ds.inspect_data to populate cached_table_counts
        if self.ds.inspect_data and self.ds.inspect_data.get(self.name):
            self._cached_table_counts = {
                key: value["count"]
                for key, value in self.ds.inspect_data[self.name]["tables"].items()
            }
        return self._cached_table_counts

    def suggest_name(self):
        if self.path:
            return Path(self.path).stem
        elif self.memory_name:
            return self.memory_name
        else:
            return "db"

    def connect(self, write=False):
        if self.memory_name:
            uri = "file:{}?mode=memory&cache=shared".format(self.memory_name)
            conn = sqlite3.connect(
                uri,
                uri=True,
                check_same_thread=False,
            )
            if not write:
                conn.execute("PRAGMA query_only=1")
            return conn
        if self.is_memory:
            return sqlite3.connect(":memory:", uri=True)
        # mode=ro or immutable=1?
        if self.is_mutable:
            qs = "?mode=ro"
            if self.ds.nolock:
                qs += "&nolock=1"
        else:
            qs = "?immutable=1"
        assert not (write and not self.is_mutable)
        if write:
            qs = ""
        return sqlite3.connect(
            f"file:{self.path}{qs}", uri=True, check_same_thread=False
        )

    async def execute_write(self, sql, params=None, block=True):
        def _inner(conn):
            with conn:
                return conn.execute(sql, params or [])

        with trace("sql", database=self.name, sql=sql.strip(), params=params):
            results = await self.execute_write_fn(_inner, block=block)
        return results

    async def execute_write_script(self, sql, block=True):
        def _inner(conn):
            with conn:
                return conn.executescript(sql)

        with trace("sql", database=self.name, sql=sql.strip(), executescript=True):
            results = await self.execute_write_fn(_inner, block=block)
        return results

    async def execute_write_many(self, sql, params_seq, block=True):
        def _inner(conn):
            count = 0

            def count_params(params):
                nonlocal count
                for param in params:
                    count += 1
                    yield param

            with conn:
                return conn.executemany(sql, count_params(params_seq)), count

        with trace(
            "sql", database=self.name, sql=sql.strip(), executemany=True
        ) as kwargs:
            results, count = await self.execute_write_fn(_inner, block=block)
            kwargs["count"] = count
        return results

    async def execute_write_fn(self, fn, block=True):
        if self.ds.executor is None:
            # non-threaded mode
            if self._write_connection is None:
                self._write_connection = self.connect(write=True)
                self.ds._prepare_connection(self._write_connection, self.name)
            return fn(self._write_connection)

        # threaded mode
        task_id = uuid.uuid5(uuid.NAMESPACE_DNS, "datasette.io")
        if self._write_queue is None:
            self._write_queue = queue.Queue()
        if self._write_thread is None:
            self._write_thread = threading.Thread(
                target=self._execute_writes, daemon=True
            )
            self._write_thread.start()
        reply_queue = janus.Queue()
        self._write_queue.put(WriteTask(fn, task_id, reply_queue))
        if block:
            result = await reply_queue.async_q.get()
            if isinstance(result, Exception):
                raise result
            else:
                return result
        else:
            return task_id

    def _execute_writes(self):
        # Infinite looping thread that protects the single write connection
        # to this database
        conn_exception = None
        conn = None
        try:
            conn = self.connect(write=True)
            self.ds._prepare_connection(conn, self.name)
        except Exception as e:
            conn_exception = e
        while True:
            task = self._write_queue.get()
            if conn_exception is not None:
                result = conn_exception
            else:
                try:
                    result = task.fn(conn)
                except Exception as e:
                    sys.stderr.write("{}\n".format(e))
                    sys.stderr.flush()
                    result = e
            task.reply_queue.sync_q.put(result)

    async def execute_fn(self, fn):
        if self.ds.executor is None:
            # non-threaded mode
            if self._read_connection is None:
                self._read_connection = self.connect()
                self.ds._prepare_connection(self._read_connection, self.name)
            return fn(self._read_connection)

        # threaded mode
        def in_thread():
            conn = getattr(connections, self.name, None)
            if not conn:
                conn = self.connect()
                self.ds._prepare_connection(conn, self.name)
                setattr(connections, self.name, conn)
            return fn(conn)

        return await asyncio.get_event_loop().run_in_executor(
            self.ds.executor, in_thread
        )

    async def execute(
        self,
        sql,
        params=None,
        truncate=False,
        custom_time_limit=None,
        page_size=None,
        log_sql_errors=True,
    ):
        """Executes sql against db_name in a thread"""
        page_size = page_size or self.ds.page_size

        def sql_operation_in_thread(conn):
            time_limit_ms = self.ds.sql_time_limit_ms
            if custom_time_limit and custom_time_limit < time_limit_ms:
                time_limit_ms = custom_time_limit

            with sqlite_timelimit(conn, time_limit_ms):
                try:
                    cursor = conn.cursor()
                    cursor.execute(sql, params if params is not None else {})
                    max_returned_rows = self.ds.max_returned_rows
                    if max_returned_rows == page_size:
                        max_returned_rows += 1
                    if max_returned_rows and truncate:
                        rows = cursor.fetchmany(max_returned_rows + 1)
                        truncated = len(rows) > max_returned_rows
                        rows = rows[:max_returned_rows]
                    else:
                        rows = cursor.fetchall()
                        truncated = False
                except (sqlite3.OperationalError, sqlite3.DatabaseError) as e:
                    if e.args == ("interrupted",):
                        raise QueryInterrupted(e, sql, params)
                    if log_sql_errors:
                        sys.stderr.write(
                            "ERROR: conn={}, sql = {}, params = {}: {}\n".format(
                                conn, repr(sql), params, e
                            )
                        )
                        sys.stderr.flush()
                    raise

            if truncate:
                return Results(rows, truncated, cursor.description)

            else:
                return Results(rows, False, cursor.description)

        with trace("sql", database=self.name, sql=sql.strip(), params=params):
            results = await self.execute_fn(sql_operation_in_thread)
        return results

    @property
    def hash(self):
        if self.cached_hash is not None:
            return self.cached_hash
        elif self.is_mutable or self.is_memory:
            return None
        elif self.ds.inspect_data and self.ds.inspect_data.get(self.name):
            self.cached_hash = self.ds.inspect_data[self.name]["hash"]
            return self.cached_hash
        else:
            p = Path(self.path)
            self.cached_hash = inspect_hash(p)
            return self.cached_hash

    @property
    def size(self):
        if self.cached_size is not None:
            return self.cached_size
        elif self.is_memory:
            return 0
        elif self.is_mutable:
            return Path(self.path).stat().st_size
        elif self.ds.inspect_data and self.ds.inspect_data.get(self.name):
            self.cached_size = self.ds.inspect_data[self.name]["size"]
            return self.cached_size
        else:
            self.cached_size = Path(self.path).stat().st_size
            return self.cached_size

    async def table_counts(self, limit=10):
        if not self.is_mutable and self.cached_table_counts is not None:
            return self.cached_table_counts
        # Try to get counts for each table, $limit timeout for each count
        counts = {}
        for table in await self.table_names():
            try:
                table_count = (
                    await self.execute(
                        f"select count(*) from [{table}]",
                        custom_time_limit=limit,
                    )
                ).rows[0][0]
                counts[table] = table_count
            # In some cases I saw "SQL Logic Error" here in addition to
            # QueryInterrupted - so we catch that too:
            except (QueryInterrupted, sqlite3.OperationalError, sqlite3.DatabaseError):
                counts[table] = None
        if not self.is_mutable:
            self._cached_table_counts = counts
        return counts

    @property
    def mtime_ns(self):
        if self.is_memory:
            return None
        return Path(self.path).stat().st_mtime_ns

    async def attached_databases(self):
        # This used to be:
        #   select seq, name, file from pragma_database_list() where seq > 0
        # But SQLite prior to 3.16.0 doesn't support pragma functions
        results = await self.execute("PRAGMA database_list;")
        # {'seq': 0, 'name': 'main', 'file': ''}
        return [AttachedDatabase(*row) for row in results.rows if row["seq"] > 0]

    async def table_exists(self, table):
        results = await self.execute(
            "select 1 from sqlite_master where type='table' and name=?", params=(table,)
        )
        return bool(results.rows)

    async def table_names(self):
        results = await self.execute(
            "select name from sqlite_master where type='table'"
        )
        return [r[0] for r in results.rows]

    async def table_columns(self, table):
        return await self.execute_fn(lambda conn: table_columns(conn, table))

    async def table_column_details(self, table):
        return await self.execute_fn(lambda conn: table_column_details(conn, table))

    async def primary_keys(self, table):
        return await self.execute_fn(lambda conn: detect_primary_keys(conn, table))

    async def fts_table(self, table):
        return await self.execute_fn(lambda conn: detect_fts(conn, table))

    async def label_column_for_table(self, table):
        explicit_label_column = self.ds.table_metadata(self.name, table).get(
            "label_column"
        )
        if explicit_label_column:
            return explicit_label_column
        column_names = await self.execute_fn(lambda conn: table_columns(conn, table))
        # Is there a name or title column?
        name_or_title = [c for c in column_names if c.lower() in ("name", "title")]
        if name_or_title:
            return name_or_title[0]
        # If a table has two columns, one of which is ID, then label_column is the other one
        if (
            column_names
            and len(column_names) == 2
            and ("id" in column_names or "pk" in column_names)
        ):
            return [c for c in column_names if c not in ("id", "pk")][0]
        # Couldn't find a label:
        return None

    async def foreign_keys_for_table(self, table):
        return await self.execute_fn(
            lambda conn: get_outbound_foreign_keys(conn, table)
        )

    async def hidden_table_names(self):
        # Mark tables 'hidden' if they relate to FTS virtual tables
        hidden_tables = [
            r[0]
            for r in (
                await self.execute(
                    """
                select name from sqlite_master
                where rootpage = 0
                and (
                    sql like '%VIRTUAL TABLE%USING FTS%'
                ) or name in ('sqlite_stat1', 'sqlite_stat2', 'sqlite_stat3', 'sqlite_stat4')
            """
                )
            ).rows
        ]
        has_spatialite = await self.execute_fn(detect_spatialite)
        if has_spatialite:
            # Also hide Spatialite internal tables
            hidden_tables += [
                "ElementaryGeometries",
                "SpatialIndex",
                "geometry_columns",
                "spatial_ref_sys",
                "spatialite_history",
                "sql_statements_log",
                "sqlite_sequence",
                "views_geometry_columns",
                "virts_geometry_columns",
                "data_licenses",
                "KNN",
                "KNN2",
            ] + [
                r[0]
                for r in (
                    await self.execute(
                        """
                        select name from sqlite_master
                        where name like "idx_%"
                        and type = "table"
                    """
                    )
                ).rows
            ]
        # Add any from metadata.json
        db_metadata = self.ds.metadata(database=self.name)
        if "tables" in db_metadata:
            hidden_tables += [
                t
                for t in db_metadata["tables"]
                if db_metadata["tables"][t].get("hidden")
            ]
        # Also mark as hidden any tables which start with the name of a hidden table
        # e.g. "searchable_fts" implies "searchable_fts_content" should be hidden
        for table_name in await self.table_names():
            for hidden_table in hidden_tables[:]:
                if table_name.startswith(hidden_table):
                    hidden_tables.append(table_name)
                    continue

        return hidden_tables

    async def view_names(self):
        results = await self.execute("select name from sqlite_master where type='view'")
        return [r[0] for r in results.rows]

    async def get_all_foreign_keys(self):
        return await self.execute_fn(get_all_foreign_keys)

    async def get_table_definition(self, table, type_="table"):
        table_definition_rows = list(
            await self.execute(
                "select sql from sqlite_master where name = :n and type=:t",
                {"n": table, "t": type_},
            )
        )
        if not table_definition_rows:
            return None
        bits = [table_definition_rows[0][0] + ";"]
        # Add on any indexes
        index_rows = list(
            await self.execute(
                "select sql from sqlite_master where tbl_name = :n and type='index' and sql is not null",
                {"n": table},
            )
        )
        for index_row in index_rows:
            bits.append(index_row[0] + ";")
        return "\n".join(bits)

    async def get_view_definition(self, view):
        return await self.get_table_definition(view, "view")

    def __repr__(self):
        tags = []
        if self.is_mutable:
            tags.append("mutable")
        if self.is_memory:
            tags.append("memory")
        if self.hash:
            tags.append(f"hash={self.hash}")
        if self.size is not None:
            tags.append(f"size={self.size}")
        tags_str = ""
        if tags:
            tags_str = f" ({', '.join(tags)})"
        return f"<Database: {self.name}{tags_str}>"


class WriteTask:
    __slots__ = ("fn", "task_id", "reply_queue")

    def __init__(self, fn, task_id, reply_queue):
        self.fn = fn
        self.task_id = task_id
        self.reply_queue = reply_queue


class QueryInterrupted(Exception):
    def __init__(self, e, sql, params):
        self.e = e
        self.sql = sql
        self.params = params


class MultipleValues(Exception):
    pass


class Results:
    def __init__(self, rows, truncated, description):
        self.rows = rows
        self.truncated = truncated
        self.description = description

    @property
    def columns(self):
        return [d[0] for d in self.description]

    def first(self):
        if self.rows:
            return self.rows[0]
        else:
            return None

    def single_value(self):
        if self.rows and 1 == len(self.rows) and 1 == len(self.rows[0]):
            return self.rows[0][0]
        else:
            raise MultipleValues

    def __iter__(self):
        return iter(self.rows)

    def __len__(self):
        return len(self.rows)<|MERGE_RESOLUTION|>--- conflicted
+++ resolved
@@ -47,17 +47,6 @@
         # These are used when in non-threaded mode:
         self._read_connection = None
         self._write_connection = None
-<<<<<<< HEAD
-=======
-        if not self.is_mutable and not self.is_memory:
-            if self.ds.inspect_data and self.ds.inspect_data.get(self.name):
-                self.hash = self.ds.inspect_data[self.name]["hash"]
-                self.cached_size = self.ds.inspect_data[self.name]["size"]
-            else:
-                p = Path(path)
-                self.hash = inspect_hash(p)
-                self.cached_size = p.stat().st_size
->>>>>>> eff11249
 
     @property
     def cached_table_counts(self):
