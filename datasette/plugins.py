import importlib
import pluggy
import sys
from . import hookspecs

DEFAULT_PLUGINS = (
    "datasette.publish.heroku",
    "datasette.publish.now",
<<<<<<< HEAD
    "datasette.publish.cloudrun",
=======
    "datasette.facets",
>>>>>>> bf229c9b
)

pm = pluggy.PluginManager("datasette")
pm.add_hookspecs(hookspecs)

if not hasattr(sys, "_called_from_test"):
    # Only load plugins if not running tests
    pm.load_setuptools_entrypoints("datasette")

# Load default plugins
for plugin in DEFAULT_PLUGINS:
    mod = importlib.import_module(plugin)
    pm.register(mod, plugin)<|MERGE_RESOLUTION|>--- conflicted
+++ resolved
@@ -6,11 +6,8 @@
 DEFAULT_PLUGINS = (
     "datasette.publish.heroku",
     "datasette.publish.now",
-<<<<<<< HEAD
     "datasette.publish.cloudrun",
-=======
     "datasette.facets",
->>>>>>> bf229c9b
 )
 
 pm = pluggy.PluginManager("datasette")
