import asyncio
from contextlib import contextmanager
import aiofiles
import click
from collections import OrderedDict, namedtuple, Counter
import copy
import base64
import hashlib
import inspect
import json
import markupsafe
import mergedeep
import os
import re
import shlex
import tempfile
import typing
import time
import types
import secrets
import shutil
from typing import Iterable, List, Tuple
import urllib
import yaml
from .shutil_backport import copytree
from .sqlite import sqlite3, supports_table_xinfo

if typing.TYPE_CHECKING:
    from datasette.database import Database

# From https://www.sqlite.org/lang_keywords.html
reserved_words = set(
    (
        "abort action add after all alter analyze and as asc attach autoincrement "
        "before begin between by cascade case cast check collate column commit "
        "conflict constraint create cross current_date current_time "
        "current_timestamp database default deferrable deferred delete desc detach "
        "distinct drop each else end escape except exclusive exists explain fail "
        "for foreign from full glob group having if ignore immediate in index "
        "indexed initially inner insert instead intersect into is isnull join key "
        "left like limit match natural no not notnull null of offset on or order "
        "outer plan pragma primary query raise recursive references regexp reindex "
        "release rename replace restrict right rollback row savepoint select set "
        "table temp temporary then to transaction trigger union unique update using "
        "vacuum values view virtual when where with without"
    ).split()
)

APT_GET_DOCKERFILE_EXTRAS = r"""
RUN apt-get update && \
    apt-get install -y {} && \
    rm -rf /var/lib/apt/lists/*
"""

# Can replace with sqlite-utils when I add that dependency
SPATIALITE_PATHS = (
    "/usr/lib/x86_64-linux-gnu/mod_spatialite.so",
    "/usr/local/lib/mod_spatialite.dylib",
    "/usr/local/lib/mod_spatialite.so",
    "/opt/homebrew/lib/mod_spatialite.dylib",
)
# Used to display /-/versions.json SpatiaLite information
SPATIALITE_FUNCTIONS = (
    "spatialite_version",
    "spatialite_target_cpu",
    "check_strict_sql_quoting",
    "freexl_version",
    "proj_version",
    "geos_version",
    "rttopo_version",
    "libxml2_version",
    "HasIconv",
    "HasMathSQL",
    "HasGeoCallbacks",
    "HasProj",
    "HasProj6",
    "HasGeos",
    "HasGeosAdvanced",
    "HasGeosTrunk",
    "HasGeosReentrant",
    "HasGeosOnlyReentrant",
    "HasMiniZip",
    "HasRtTopo",
    "HasLibXML2",
    "HasEpsg",
    "HasFreeXL",
    "HasGeoPackage",
    "HasGCP",
    "HasTopology",
    "HasKNN",
    "HasRouting",
)
# Length of hash subset used in hashed URLs:
HASH_LENGTH = 7


# Can replace this with Column from sqlite_utils when I add that dependency
Column = namedtuple(
    "Column", ("cid", "name", "type", "notnull", "default_value", "is_pk", "hidden")
)

functions_marked_as_documented = []


def documented(fn):
    functions_marked_as_documented.append(fn)
    return fn


@documented
async def await_me_maybe(value: typing.Any) -> typing.Any:
    "If value is callable, call it. If awaitable, await it. Otherwise return it."
    if callable(value):
        value = value()
    if asyncio.iscoroutine(value):
        value = await value
    return value


def urlsafe_components(token):
    """Splits token on commas and tilde-decodes each component"""
    return [tilde_decode(b) for b in token.split(",")]


def path_from_row_pks(row, pks, use_rowid, quote=True):
    """Generate an optionally tilde-encoded unique identifier
    for a row from its primary keys."""
    if use_rowid:
        bits = [row["rowid"]]
    else:
        bits = [
            row[pk]["value"] if isinstance(row[pk], dict) else row[pk] for pk in pks
        ]
    if quote:
        bits = [tilde_encode(str(bit)) for bit in bits]
    else:
        bits = [str(bit) for bit in bits]

    return ",".join(bits)


def compound_keys_after_sql(pks, start_index=0):
    # Implementation of keyset pagination
    # See https://github.com/simonw/datasette/issues/190
    # For pk1/pk2/pk3 returns:
    #
    # ([pk1] > :p0)
    #   or
    # ([pk1] = :p0 and [pk2] > :p1)
    #   or
    # ([pk1] = :p0 and [pk2] = :p1 and [pk3] > :p2)
    or_clauses = []
    pks_left = pks[:]
    while pks_left:
        and_clauses = []
        last = pks_left[-1]
        rest = pks_left[:-1]
        and_clauses = [
            f"{escape_sqlite(pk)} = :p{i + start_index}" for i, pk in enumerate(rest)
        ]
        and_clauses.append(f"{escape_sqlite(last)} > :p{len(rest) + start_index}")
        or_clauses.append(f"({' and '.join(and_clauses)})")
        pks_left.pop()
    or_clauses.reverse()
    return "({})".format("\n  or\n".join(or_clauses))


class CustomJSONEncoder(json.JSONEncoder):
    def default(self, obj):
        if isinstance(obj, sqlite3.Row):
            return tuple(obj)
        if isinstance(obj, sqlite3.Cursor):
            return list(obj)
        if isinstance(obj, bytes):
            # Does it encode to utf8?
            try:
                return obj.decode("utf8")
            except UnicodeDecodeError:
                return {
                    "$base64": True,
                    "encoded": base64.b64encode(obj).decode("latin1"),
                }
        return json.JSONEncoder.default(self, obj)


@contextmanager
def sqlite_timelimit(conn, ms):
    deadline = time.perf_counter() + (ms / 1000)
    # n is the number of SQLite virtual machine instructions that will be
    # executed between each check. It takes about 0.08ms to execute 1000.
    # https://github.com/simonw/datasette/issues/1679
    n = 1000
    if ms <= 20:
        # This mainly happens while executing our test suite
        n = 1

    def handler():
        if time.perf_counter() >= deadline:
            # Returning 1 terminates the query with an error
            return 1

    conn.set_progress_handler(handler, n)
    try:
        yield
    finally:
        conn.set_progress_handler(None, n)


class InvalidSql(Exception):
    pass


# Allow SQL to start with a /* */ or -- comment
comment_re = (
    # Start of string, then any amount of whitespace
    r"^\s*("
    +
    # Comment that starts with -- and ends at a newline
    r"(?:\-\-.*?\n\s*)"
    +
    # Comment that starts with /* and ends with */ - but does not have */ in it
    r"|(?:\/\*((?!\*\/)[\s\S])*\*\/)"
    +
    # Whitespace
    r"\s*)*\s*"
)

allowed_sql_res = [
    re.compile(comment_re + r"select\b"),
    re.compile(comment_re + r"explain\s+select\b"),
    re.compile(comment_re + r"explain\s+query\s+plan\s+select\b"),
    re.compile(comment_re + r"with\b"),
    re.compile(comment_re + r"explain\s+with\b"),
    re.compile(comment_re + r"explain\s+query\s+plan\s+with\b"),
]

allowed_pragmas = (
    "database_list",
    "foreign_key_list",
    "function_list",
    "index_info",
    "index_list",
    "index_xinfo",
    "page_count",
    "max_page_count",
    "page_size",
    "schema_version",
    "table_info",
    "table_xinfo",
    "table_list",
)
disallawed_sql_res = [
    (
        re.compile(f"pragma(?!_({'|'.join(allowed_pragmas)}))"),
        "Statement contained a disallowed PRAGMA. Allowed pragma functions are {}".format(
            ", ".join("pragma_{}()".format(pragma) for pragma in allowed_pragmas)
        ),
    )
]


def validate_sql_select(sql):
    sql = "\n".join(
        line for line in sql.split("\n") if not line.strip().startswith("--")
    )
    sql = sql.strip().lower()
    if not any(r.match(sql) for r in allowed_sql_res):
        raise InvalidSql("Statement must be a SELECT")
    for r, msg in disallawed_sql_res:
        if r.search(sql):
            raise InvalidSql(msg)


def append_querystring(url, querystring):
    op = "&" if ("?" in url) else "?"
    return f"{url}{op}{querystring}"


def path_with_added_args(request, args, path=None):
    path = path or request.path
    if isinstance(args, dict):
        args = args.items()
    args_to_remove = {k for k, v in args if v is None}
    current = []
    for key, value in urllib.parse.parse_qsl(request.query_string):
        if key not in args_to_remove:
            current.append((key, value))
    current.extend([(key, value) for key, value in args if value is not None])
    query_string = urllib.parse.urlencode(current)
    if query_string:
        query_string = f"?{query_string}"
    return path + query_string


def path_with_removed_args(request, args, path=None):
    query_string = request.query_string
    if path is None:
        path = request.path
    else:
        if "?" in path:
            bits = path.split("?", 1)
            path, query_string = bits
    # args can be a dict or a set
    current = []
    if isinstance(args, set):

        def should_remove(key, value):
            return key in args

    elif isinstance(args, dict):
        # Must match key AND value
        def should_remove(key, value):
            return args.get(key) == value

    for key, value in urllib.parse.parse_qsl(query_string):
        if not should_remove(key, value):
            current.append((key, value))
    query_string = urllib.parse.urlencode(current)
    if query_string:
        query_string = f"?{query_string}"
    return path + query_string


def path_with_replaced_args(request, args, path=None):
    path = path or request.path
    if isinstance(args, dict):
        args = args.items()
    keys_to_replace = {p[0] for p in args}
    current = []
    for key, value in urllib.parse.parse_qsl(request.query_string):
        if key not in keys_to_replace:
            current.append((key, value))
    current.extend([p for p in args if p[1] is not None])
    query_string = urllib.parse.urlencode(current)
    if query_string:
        query_string = f"?{query_string}"
    return path + query_string


_css_re = re.compile(r"""['"\n\\]""")
_boring_keyword_re = re.compile(r"^[a-zA-Z_][a-zA-Z0-9_]*$")


def escape_css_string(s):
    return _css_re.sub(
        lambda m: "\\" + (f"{ord(m.group()):X}".zfill(6)),
        s.replace("\r\n", "\n"),
    )


def escape_sqlite(s):
    if _boring_keyword_re.match(s) and (s.lower() not in reserved_words):
        return s
    else:
        return f"[{s}]"


def make_dockerfile(
    files,
    metadata_file,
    extra_options,
    branch,
    template_dir,
    plugins_dir,
    static,
    install,
    spatialite,
    version_note,
    secret,
    environment_variables=None,
    port=8001,
    apt_get_extras=None,
):
    cmd = ["datasette", "serve", "--host", "0.0.0.0"]
    environment_variables = environment_variables or {}
    environment_variables["DATASETTE_SECRET"] = secret
    apt_get_extras = apt_get_extras or []
    for filename in files:
        cmd.extend(["-i", filename])
    cmd.extend(["--cors", "--inspect-file", "inspect-data.json"])
    if metadata_file:
        cmd.extend(["--metadata", f"{metadata_file}"])
    if template_dir:
        cmd.extend(["--template-dir", "templates/"])
    if plugins_dir:
        cmd.extend(["--plugins-dir", "plugins/"])
    if version_note:
        cmd.extend(["--version-note", f"{version_note}"])
    if static:
        for mount_point, _ in static:
            cmd.extend(["--static", f"{mount_point}:{mount_point}"])
    if extra_options:
        for opt in extra_options.split():
            cmd.append(f"{opt}")
    cmd = [shlex.quote(part) for part in cmd]
    # port attribute is a (fixed) env variable and should not be quoted
    cmd.extend(["--port", "$PORT"])
    cmd = " ".join(cmd)
    if branch:
        install = [f"https://github.com/simonw/datasette/archive/{branch}.zip"] + list(
            install
        )
    else:
        install = ["datasette"] + list(install)

    apt_get_extras_ = []
    apt_get_extras_.extend(apt_get_extras)
    apt_get_extras = apt_get_extras_
    if spatialite:
        apt_get_extras.extend(["python3-dev", "gcc", "libsqlite3-mod-spatialite"])
        environment_variables["SQLITE_EXTENSIONS"] = (
            "/usr/lib/x86_64-linux-gnu/mod_spatialite.so"
        )
    return """
FROM python:3.11.0-slim-bullseye
COPY . /app
WORKDIR /app
{apt_get_extras}
{environment_variables}
RUN pip install -U {install_from}
RUN datasette inspect {files} --inspect-file inspect-data.json
ENV PORT {port}
EXPOSE {port}
CMD {cmd}""".format(
        apt_get_extras=(
            APT_GET_DOCKERFILE_EXTRAS.format(" ".join(apt_get_extras))
            if apt_get_extras
            else ""
        ),
        environment_variables="\n".join(
            [
                "ENV {} '{}'".format(key, value)
                for key, value in environment_variables.items()
            ]
        ),
        install_from=" ".join(install),
        files=" ".join(files),
        port=port,
        cmd=cmd,
    ).strip()


@contextmanager
def temporary_docker_directory(
    files,
    name,
    metadata,
    extra_options,
    branch,
    template_dir,
    plugins_dir,
    static,
    install,
    spatialite,
    version_note,
    secret,
    extra_metadata=None,
    environment_variables=None,
    port=8001,
    apt_get_extras=None,
):
    extra_metadata = extra_metadata or {}
    tmp = tempfile.TemporaryDirectory()
    # We create a datasette folder in there to get a nicer now deploy name
    datasette_dir = os.path.join(tmp.name, name)
    os.mkdir(datasette_dir)
    saved_cwd = os.getcwd()
    file_paths = [os.path.join(saved_cwd, file_path) for file_path in files]
    file_names = [os.path.split(f)[-1] for f in files]
    if metadata:
        metadata_content = parse_metadata(metadata.read())
    else:
        metadata_content = {}
    # Merge in the non-null values in extra_metadata
    mergedeep.merge(
        metadata_content,
        {key: value for key, value in extra_metadata.items() if value is not None},
    )
    try:
        dockerfile = make_dockerfile(
            file_names,
            metadata_content and "metadata.json",
            extra_options,
            branch,
            template_dir,
            plugins_dir,
            static,
            install,
            spatialite,
            version_note,
            secret,
            environment_variables,
            port=port,
            apt_get_extras=apt_get_extras,
        )
        os.chdir(datasette_dir)
        if metadata_content:
            with open("metadata.json", "w") as fp:
                fp.write(json.dumps(metadata_content, indent=2))
        with open("Dockerfile", "w") as fp:
            fp.write(dockerfile)
        for path, filename in zip(file_paths, file_names):
            link_or_copy(path, os.path.join(datasette_dir, filename))
        if template_dir:
            link_or_copy_directory(
                os.path.join(saved_cwd, template_dir),
                os.path.join(datasette_dir, "templates"),
            )
        if plugins_dir:
            link_or_copy_directory(
                os.path.join(saved_cwd, plugins_dir),
                os.path.join(datasette_dir, "plugins"),
            )
        for mount_point, path in static:
            link_or_copy_directory(
                os.path.join(saved_cwd, path), os.path.join(datasette_dir, mount_point)
            )
        yield datasette_dir
    finally:
        tmp.cleanup()
        os.chdir(saved_cwd)


def detect_primary_keys(conn, table):
    """Figure out primary keys for a table."""
    columns = table_column_details(conn, table)
    pks = [column for column in columns if column.is_pk]
    pks.sort(key=lambda column: column.is_pk)
    return [column.name for column in pks]


def get_outbound_foreign_keys(conn, table):
    infos = conn.execute(f"PRAGMA foreign_key_list([{table}])").fetchall()
    fks = []
    for info in infos:
        if info is not None:
            id, seq, table_name, from_, to_, on_update, on_delete, match = info
            fks.append(
                {
                    "column": from_,
                    "other_table": table_name,
                    "other_column": to_,
                    "id": id,
                    "seq": seq,
                }
            )
    # Filter out compound foreign keys by removing any where "id" is not unique
    id_counts = Counter(fk["id"] for fk in fks)
    return [
        {
            "column": fk["column"],
            "other_table": fk["other_table"],
            "other_column": fk["other_column"],
        }
        for fk in fks
        if id_counts[fk["id"]] == 1
    ]


def get_all_foreign_keys(conn):
    tables = [
        r[0] for r in conn.execute('select name from sqlite_master where type="table"')
    ]
    table_to_foreign_keys = {}
    for table in tables:
        table_to_foreign_keys[table] = {"incoming": [], "outgoing": []}
    for table in tables:
        fks = get_outbound_foreign_keys(conn, table)
        for fk in fks:
            table_name = fk["other_table"]
            from_ = fk["column"]
            to_ = fk["other_column"]
            if table_name not in table_to_foreign_keys:
                # Weird edge case where something refers to a table that does
                # not actually exist
                continue
            table_to_foreign_keys[table_name]["incoming"].append(
                {"other_table": table, "column": to_, "other_column": from_}
            )
            table_to_foreign_keys[table]["outgoing"].append(
                {"other_table": table_name, "column": from_, "other_column": to_}
            )

    return table_to_foreign_keys


def detect_spatialite(conn):
    rows = conn.execute(
        'select 1 from sqlite_master where tbl_name = "geometry_columns"'
    ).fetchall()
    return len(rows) > 0


def detect_fts(conn, table):
    """Detect if table has a corresponding FTS virtual table and return it"""
    rows = conn.execute(detect_fts_sql(table)).fetchall()
    if len(rows) == 0:
        return None
    else:
        return rows[0][0]


def detect_fts_sql(table):
    return r"""
        select name from sqlite_master
            where rootpage = 0
            and (
                sql like '%VIRTUAL TABLE%USING FTS%content="{table}"%'
                or sql like '%VIRTUAL TABLE%USING FTS%content=[{table}]%'
                or (
                    tbl_name = "{table}"
                    and sql like '%VIRTUAL TABLE%USING FTS%'
                )
            )
    """.format(
        table=table.replace("'", "''")
    )


def detect_json1(conn=None):
    if conn is None:
        conn = sqlite3.connect(":memory:")
    try:
        conn.execute("SELECT json('{}')")
        return True
    except Exception:
        return False


def table_columns(conn, table):
    return [column.name for column in table_column_details(conn, table)]


def table_column_details(conn, table):
    if supports_table_xinfo():
        # table_xinfo was added in 3.26.0
        return [
            Column(*r)
            for r in conn.execute(
                f"PRAGMA table_xinfo({escape_sqlite(table)});"
            ).fetchall()
        ]
    else:
        # Treat hidden as 0 for all columns
        return [
            Column(*(list(r) + [0]))
            for r in conn.execute(
                f"PRAGMA table_info({escape_sqlite(table)});"
            ).fetchall()
        ]


filter_column_re = re.compile(r"^_filter_column_\d+$")


def filters_should_redirect(special_args):
    redirect_params = []
    # Handle _filter_column=foo&_filter_op=exact&_filter_value=...
    filter_column = special_args.get("_filter_column")
    filter_op = special_args.get("_filter_op") or ""
    filter_value = special_args.get("_filter_value") or ""
    if "__" in filter_op:
        filter_op, filter_value = filter_op.split("__", 1)
    if filter_column:
        redirect_params.append((f"{filter_column}__{filter_op}", filter_value))
    for key in ("_filter_column", "_filter_op", "_filter_value"):
        if key in special_args:
            redirect_params.append((key, None))
    # Now handle _filter_column_1=name&_filter_op_1=contains&_filter_value_1=hello
    column_keys = [k for k in special_args if filter_column_re.match(k)]
    for column_key in column_keys:
        number = column_key.split("_")[-1]
        column = special_args[column_key]
        op = special_args.get(f"_filter_op_{number}") or "exact"
        value = special_args.get(f"_filter_value_{number}") or ""
        if "__" in op:
            op, value = op.split("__", 1)
        if column:
            redirect_params.append((f"{column}__{op}", value))
        redirect_params.extend(
            [
                (f"_filter_column_{number}", None),
                (f"_filter_op_{number}", None),
                (f"_filter_value_{number}", None),
            ]
        )
    return redirect_params


whitespace_re = re.compile(r"\s")


def is_url(value):
    """Must start with http:// or https:// and contain JUST a URL"""
    if not isinstance(value, str):
        return False
    if not value.startswith("http://") and not value.startswith("https://"):
        return False
    # Any whitespace at all is invalid
    if whitespace_re.search(value):
        return False
    return True


css_class_re = re.compile(r"^[a-zA-Z]+[_a-zA-Z0-9-]*$")
css_invalid_chars_re = re.compile(r"[^a-zA-Z0-9_\-]")


def to_css_class(s):
    """
    Given a string (e.g. a table name) returns a valid unique CSS class.
    For simple cases, just returns the string again. If the string is not a
    valid CSS class (we disallow - and _ prefixes even though they are valid
    as they may be confused with browser prefixes) we strip invalid characters
    and add a 6 char md5 sum suffix, to make sure two tables with identical
    names after stripping characters don't end up with the same CSS class.
    """
    if css_class_re.match(s):
        return s
    md5_suffix = md5_not_usedforsecurity(s)[:6]
    # Strip leading _, -
    s = s.lstrip("_").lstrip("-")
    # Replace any whitespace with hyphens
    s = "-".join(s.split())
    # Remove any remaining invalid characters
    s = css_invalid_chars_re.sub("", s)
    # Attach the md5 suffix
    bits = [b for b in (s, md5_suffix) if b]
    return "-".join(bits)


def link_or_copy(src, dst):
    # Intended for use in populating a temp directory. We link if possible,
    # but fall back to copying if the temp directory is on a different device
    # https://github.com/simonw/datasette/issues/141
    try:
        os.link(src, dst)
    except OSError:
        shutil.copyfile(src, dst)


def link_or_copy_directory(src, dst):
    try:
        copytree(src, dst, copy_function=os.link, dirs_exist_ok=True)
    except OSError:
        copytree(src, dst, dirs_exist_ok=True)


def module_from_path(path, name):
    # Adapted from http://sayspy.blogspot.com/2011/07/how-to-import-module-from-just-file.html
    mod = types.ModuleType(name)
    mod.__file__ = path
    with open(path, "r") as file:
        code = compile(file.read(), path, "exec", dont_inherit=True)
    exec(code, mod.__dict__)
    return mod


def path_with_format(
    *, request=None, path=None, format=None, extra_qs=None, replace_format=None
):
    qs = extra_qs or {}
    path = request.path if request else path
    if replace_format and path.endswith(f".{replace_format}"):
        path = path[: -(1 + len(replace_format))]
    if "." in path:
        qs["_format"] = format
    else:
        path = f"{path}.{format}"
    if qs:
        extra = urllib.parse.urlencode(sorted(qs.items()))
        if request and request.query_string:
            path = f"{path}?{request.query_string}&{extra}"
        else:
            path = f"{path}?{extra}"
    elif request and request.query_string:
        path = f"{path}?{request.query_string}"
    return path


class CustomRow(OrderedDict):
    # Loose imitation of sqlite3.Row which offers
    # both index-based AND key-based lookups
    def __init__(self, columns, values=None):
        self.columns = columns
        if values:
            self.update(values)

    def __getitem__(self, key):
        if isinstance(key, int):
            return super().__getitem__(self.columns[key])
        else:
            return super().__getitem__(key)

    def __iter__(self):
        for column in self.columns:
            yield self[column]


def value_as_boolean(value):
    if value.lower() not in ("on", "off", "true", "false", "1", "0"):
        raise ValueAsBooleanError
    return value.lower() in ("on", "true", "1")


class ValueAsBooleanError(ValueError):
    pass


class WriteLimitExceeded(Exception):
    pass


class LimitedWriter:
    def __init__(self, writer, limit_mb):
        self.writer = writer
        self.limit_bytes = limit_mb * 1024 * 1024
        self.bytes_count = 0

    async def write(self, bytes):
        self.bytes_count += len(bytes)
        if self.limit_bytes and (self.bytes_count > self.limit_bytes):
            raise WriteLimitExceeded(f"CSV contains more than {self.limit_bytes} bytes")
        await self.writer.write(bytes)


class EscapeHtmlWriter:
    def __init__(self, writer):
        self.writer = writer

    async def write(self, content):
        await self.writer.write(markupsafe.escape(content))


_infinities = {float("inf"), float("-inf")}


def remove_infinites(row):
    to_check = row
    if isinstance(row, dict):
        to_check = row.values()
    if not any((c in _infinities) if isinstance(c, float) else 0 for c in to_check):
        return row
    if isinstance(row, dict):
        return {
            k: (None if (isinstance(v, float) and v in _infinities) else v)
            for k, v in row.items()
        }
    else:
        return [None if (isinstance(c, float) and c in _infinities) else c for c in row]


class StaticMount(click.ParamType):
    name = "mount:directory"

    def convert(self, value, param, ctx):
        if ":" not in value:
            self.fail(
                f'"{value}" should be of format mountpoint:directory',
                param,
                ctx,
            )
        path, dirpath = value.split(":", 1)
        dirpath = os.path.abspath(dirpath)
        if not os.path.exists(dirpath) or not os.path.isdir(dirpath):
            self.fail(f"{value} is not a valid directory path", param, ctx)
        return path, dirpath


# The --load-extension parameter can optionally include a specific entrypoint.
# This is done by appending ":entrypoint_name" after supplying the path to the extension
class LoadExtension(click.ParamType):
    name = "path:entrypoint?"

    def convert(self, value, param, ctx):
        if ":" not in value:
            return value
        path, entrypoint = value.split(":", 1)
        return path, entrypoint


def format_bytes(bytes):
    current = float(bytes)
    for unit in ("bytes", "KB", "MB", "GB", "TB"):
        if current < 1024:
            break
        current = current / 1024
    if unit == "bytes":
        return f"{int(current)} {unit}"
    else:
        return f"{current:.1f} {unit}"


_escape_fts_re = re.compile(r'\s+|(".*?")')


def escape_fts(query):
    # If query has unbalanced ", add one at end
    if query.count('"') % 2:
        query += '"'
    bits = _escape_fts_re.split(query)
    bits = [b for b in bits if b and b != '""']
    return " ".join(
        '"{}"'.format(bit) if not bit.startswith('"') else bit for bit in bits
    )


class MultiParams:
    def __init__(self, data):
        # data is a dictionary of key => [list, of, values] or a list of [["key", "value"]] pairs
        if isinstance(data, dict):
            for key in data:
                assert isinstance(
                    data[key], (list, tuple)
                ), "dictionary data should be a dictionary of key => [list]"
            self._data = data
        elif isinstance(data, list) or isinstance(data, tuple):
            new_data = {}
            for item in data:
                assert (
                    isinstance(item, (list, tuple)) and len(item) == 2
                ), "list data should be a list of [key, value] pairs"
                key, value = item
                new_data.setdefault(key, []).append(value)
            self._data = new_data

    def __repr__(self):
        return f"<MultiParams: {self._data}>"

    def __contains__(self, key):
        return key in self._data

    def __getitem__(self, key):
        return self._data[key][0]

    def keys(self):
        return self._data.keys()

    def __iter__(self):
        yield from self._data.keys()

    def __len__(self):
        return len(self._data)

    def get(self, name, default=None):
        """Return first value in the list, if available"""
        try:
            return self._data.get(name)[0]
        except (KeyError, TypeError):
            return default

    def getlist(self, name):
        """Return full list"""
        return self._data.get(name) or []


class ConnectionProblem(Exception):
    pass


class SpatialiteConnectionProblem(ConnectionProblem):
    pass


def check_connection(conn):
    tables = [
        r[0]
        for r in conn.execute(
            "select name from sqlite_master where type='table'"
        ).fetchall()
    ]
    for table in tables:
        try:
            conn.execute(
                f"PRAGMA table_info({escape_sqlite(table)});",
            )
        except sqlite3.OperationalError as e:
            if e.args[0] == "no such module: VirtualSpatialIndex":
                raise SpatialiteConnectionProblem(e)
            else:
                raise ConnectionProblem(e)


class BadMetadataError(Exception):
    pass


@documented
def parse_metadata(content: str) -> dict:
    "Detects if content is JSON or YAML and parses it appropriately."
    # content can be JSON or YAML
    try:
        return json.loads(content)
    except json.JSONDecodeError:
        try:
            return yaml.safe_load(content)
        except yaml.YAMLError:
            raise BadMetadataError("Metadata is not valid JSON or YAML")


def _gather_arguments(fn, kwargs):
    parameters = inspect.signature(fn).parameters.keys()
    call_with = []
    for parameter in parameters:
        if parameter not in kwargs:
            raise TypeError(
                "{} requires parameters {}, missing: {}".format(
                    fn, tuple(parameters), set(parameters) - set(kwargs.keys())
                )
            )
        call_with.append(kwargs[parameter])
    return call_with


def call_with_supported_arguments(fn, **kwargs):
    call_with = _gather_arguments(fn, kwargs)
    return fn(*call_with)


async def async_call_with_supported_arguments(fn, **kwargs):
    call_with = _gather_arguments(fn, kwargs)
    return await fn(*call_with)


def actor_matches_allow(actor, allow):
    if allow is True:
        return True
    if allow is False:
        return False
    if actor is None and allow and allow.get("unauthenticated") is True:
        return True
    if allow is None:
        return True
    actor = actor or {}
    for key, values in allow.items():
        if values == "*" and key in actor:
            return True
        if not isinstance(values, list):
            values = [values]
        actor_values = actor.get(key)
        if actor_values is None:
            continue
        if not isinstance(actor_values, list):
            actor_values = [actor_values]
        actor_values = set(actor_values)
        if actor_values.intersection(values):
            return True
    return False


def resolve_env_secrets(config, environ):
    """Create copy that recursively replaces {"$env": "NAME"} with values from environ"""
    if isinstance(config, dict):
        if list(config.keys()) == ["$env"]:
            return environ.get(list(config.values())[0])
        elif list(config.keys()) == ["$file"]:
            return open(list(config.values())[0]).read()
        else:
            return {
                key: resolve_env_secrets(value, environ)
                for key, value in config.items()
            }
    elif isinstance(config, list):
        return [resolve_env_secrets(value, environ) for value in config]
    else:
        return config


def display_actor(actor):
    for key in ("display", "name", "username", "login", "id"):
        if actor.get(key):
            return actor[key]
    return str(actor)


class SpatialiteNotFound(Exception):
    pass


# Can replace with sqlite-utils when I add that dependency
def find_spatialite():
    for path in SPATIALITE_PATHS:
        if os.path.exists(path):
            return path
    raise SpatialiteNotFound


async def initial_path_for_datasette(datasette):
    """Return suggested path for opening this Datasette, based on number of DBs and tables"""
    databases = dict([p for p in datasette.databases.items() if p[0] != "_internal"])
    if len(databases) == 1:
        db_name = next(iter(databases.keys()))
        path = datasette.urls.database(db_name)
        # Does this DB only have one table?
        db = next(iter(databases.values()))
        tables = await db.table_names()
        if len(tables) == 1:
            path = datasette.urls.table(db_name, tables[0])
    else:
        path = datasette.urls.instance()
    return path


class PrefixedUrlString(str):
    def __add__(self, other):
        return type(self)(super().__add__(other))

    def __str__(self):
        return super().__str__()

    def __getattribute__(self, name):
        if not name.startswith("__") and name in dir(str):

            def method(self, *args, **kwargs):
                value = getattr(super(), name)(*args, **kwargs)
                if isinstance(value, str):
                    return type(self)(value)
                elif isinstance(value, list):
                    return [type(self)(i) for i in value]
                elif isinstance(value, tuple):
                    return tuple(type(self)(i) for i in value)
                else:
                    return value

            return method.__get__(self)
        else:
            return super().__getattribute__(name)


class StartupError(Exception):
    pass


_single_line_comment_re = re.compile(r"--.*")
_multi_line_comment_re = re.compile(r"/\*.*?\*/", re.DOTALL)
_single_quote_re = re.compile(r"'(?:''|[^'])*'")
_double_quote_re = re.compile(r'"(?:\"\"|[^"])*"')
_named_param_re = re.compile(r":(\w+)")


@documented
def named_parameters(sql: str) -> List[str]:
    """
    Given a SQL statement, return a list of named parameters that are used in the statement

    e.g. for ``select * from foo where id=:id`` this would return ``["id"]``
    """
<<<<<<< HEAD
    # Remove single-line comments
    sql = _single_line_comment_re.sub("", sql)
    # Remove multi-line comments
    sql = _multi_line_comment_re.sub("", sql)
    # Remove single-quoted strings
    sql = _single_quote_re.sub("", sql)
    # Remove double-quoted strings
=======
    sql = _single_line_comment_re.sub("", sql)
    sql = _multi_line_comment_re.sub("", sql)
    sql = _single_quote_re.sub("", sql)
>>>>>>> 64a125b8
    sql = _double_quote_re.sub("", sql)
    # Extract parameters from what is left
    return _named_param_re.findall(sql)


async def derive_named_parameters(db: "Database", sql: str) -> List[str]:
    """
    This undocumented but stable method exists for backwards compatibility
    with plugins that were using it before it switched to named_parameters()
    """
    return named_parameters(sql)


def add_cors_headers(headers):
    headers["Access-Control-Allow-Origin"] = "*"
    headers["Access-Control-Allow-Headers"] = "Authorization, Content-Type"
    headers["Access-Control-Expose-Headers"] = "Link"
    headers["Access-Control-Allow-Methods"] = "GET, POST, HEAD, OPTIONS"
    headers["Access-Control-Max-Age"] = "3600"


_TILDE_ENCODING_SAFE = frozenset(
    b"ABCDEFGHIJKLMNOPQRSTUVWXYZ"
    b"abcdefghijklmnopqrstuvwxyz"
    b"0123456789_-"
    # This is the same as Python percent-encoding but I removed
    # '.' and '~'
)

_space = ord(" ")


class TildeEncoder(dict):
    # Keeps a cache internally, via __missing__
    def __missing__(self, b):
        # Handle a cache miss, store encoded string in cache and return.
        if b in _TILDE_ENCODING_SAFE:
            res = chr(b)
        elif b == _space:
            res = "+"
        else:
            res = "~{:02X}".format(b)
        self[b] = res
        return res


_tilde_encoder = TildeEncoder().__getitem__


@documented
def tilde_encode(s: str) -> str:
    "Returns tilde-encoded string - for example ``/foo/bar`` -> ``~2Ffoo~2Fbar``"
    return "".join(_tilde_encoder(char) for char in s.encode("utf-8"))


@documented
def tilde_decode(s: str) -> str:
    "Decodes a tilde-encoded string, so ``~2Ffoo~2Fbar`` -> ``/foo/bar``"
    # Avoid accidentally decoding a %2f style sequence
    temp = secrets.token_hex(16)
    s = s.replace("%", temp)
    decoded = urllib.parse.unquote_plus(s.replace("~", "%"))
    return decoded.replace(temp, "%")


def resolve_routes(routes, path):
    for regex, view in routes:
        match = regex.match(path)
        if match is not None:
            return match, view
    return None, None


def truncate_url(url, length):
    if (not length) or (len(url) <= length):
        return url
    bits = url.rsplit(".", 1)
    if len(bits) == 2 and 1 <= len(bits[1]) <= 4 and "/" not in bits[1]:
        rest, ext = bits
        return rest[: length - 1 - len(ext)] + "…." + ext
    return url[: length - 1] + "…"


async def row_sql_params_pks(db, table, pk_values):
    pks = await db.primary_keys(table)
    use_rowid = not pks
    select = "*"
    if use_rowid:
        select = "rowid, *"
        pks = ["rowid"]
    wheres = [f'"{pk}"=:p{i}' for i, pk in enumerate(pks)]
    sql = f"select {select} from {escape_sqlite(table)} where {' AND '.join(wheres)}"
    params = {}
    for i, pk_value in enumerate(pk_values):
        params[f"p{i}"] = pk_value
    return sql, params, pks


def _handle_pair(key: str, value: str) -> dict:
    """
    Turn a key-value pair into a nested dictionary.
    foo, bar => {'foo': 'bar'}
    foo.bar, baz => {'foo': {'bar': 'baz'}}
    foo.bar, [1, 2, 3] => {'foo': {'bar': [1, 2, 3]}}
    foo.bar, "baz" => {'foo': {'bar': 'baz'}}
    foo.bar, '{"baz": "qux"}' => {'foo': {'bar': "{'baz': 'qux'}"}}
    """
    try:
        value = json.loads(value)
    except json.JSONDecodeError:
        # If it doesn't parse as JSON, treat it as a string
        pass

    keys = key.split(".")
    result = current_dict = {}

    for k in keys[:-1]:
        current_dict[k] = {}
        current_dict = current_dict[k]

    current_dict[keys[-1]] = value
    return result


def _combine(base: dict, update: dict) -> dict:
    """
    Recursively merge two dictionaries.
    """
    for key, value in update.items():
        if isinstance(value, dict) and key in base and isinstance(base[key], dict):
            base[key] = _combine(base[key], value)
        else:
            base[key] = value
    return base


def pairs_to_nested_config(pairs: typing.List[typing.Tuple[str, typing.Any]]) -> dict:
    """
    Parse a list of key-value pairs into a nested dictionary.
    """
    result = {}
    for key, value in pairs:
        parsed_pair = _handle_pair(key, value)
        result = _combine(result, parsed_pair)
    return result


def make_slot_function(name, datasette, request, **kwargs):
    from datasette.plugins import pm

    method = getattr(pm.hook, name, None)
    assert method is not None, "No hook found for {}".format(name)

    async def inner():
        html_bits = []
        for hook in method(datasette=datasette, request=request, **kwargs):
            html = await await_me_maybe(hook)
            if html is not None:
                html_bits.append(html)
        return markupsafe.Markup("".join(html_bits))

    return inner


def prune_empty_dicts(d: dict):
    """
    Recursively prune all empty dictionaries from a given dictionary.
    """
    for key, value in list(d.items()):
        if isinstance(value, dict):
            prune_empty_dicts(value)
            if value == {}:
                d.pop(key, None)


def move_plugins_and_allow(source: dict, destination: dict) -> Tuple[dict, dict]:
    """
    Move 'plugins' and 'allow' keys from source to destination dictionary. Creates
    hierarchy in destination if needed. After moving, recursively remove any keys
    in the source that are left empty.
    """
    source = copy.deepcopy(source)
    destination = copy.deepcopy(destination)

    def recursive_move(src, dest, path=None):
        if path is None:
            path = []
        for key, value in list(src.items()):
            new_path = path + [key]
            if key in ("plugins", "allow"):
                # Navigate and create the hierarchy in destination if needed
                d = dest
                for step in path:
                    d = d.setdefault(step, {})
                # Move the plugins
                d[key] = value
                # Remove the plugins from source
                src.pop(key, None)
            elif isinstance(value, dict):
                recursive_move(value, dest, new_path)
                # After moving, check if the current dictionary is empty and remove it if so
                if not value:
                    src.pop(key, None)

    recursive_move(source, destination)
    prune_empty_dicts(source)
    return source, destination


_table_config_keys = (
    "hidden",
    "sort",
    "sort_desc",
    "size",
    "sortable_columns",
    "label_column",
    "facets",
    "fts_table",
    "fts_pk",
    "searchmode",
    "units",
)


def move_table_config(metadata: dict, config: dict):
    """
    Move all known table configuration keys from metadata to config.
    """
    if "databases" not in metadata:
        return metadata, config
    metadata = copy.deepcopy(metadata)
    config = copy.deepcopy(config)
    for database_name, database in metadata["databases"].items():
        if "tables" not in database:
            continue
        for table_name, table in database["tables"].items():
            for key in _table_config_keys:
                if key in table:
                    config.setdefault("databases", {}).setdefault(
                        database_name, {}
                    ).setdefault("tables", {}).setdefault(table_name, {})[
                        key
                    ] = table.pop(
                        key
                    )
    prune_empty_dicts(metadata)
    return metadata, config


def redact_keys(original: dict, key_patterns: Iterable) -> dict:
    """
    Recursively redact sensitive keys in a dictionary based on given patterns

    :param original: The original dictionary
    :param key_patterns: A list of substring patterns to redact
    :return: A copy of the original dictionary with sensitive values redacted
    """

    def redact(data):
        if isinstance(data, dict):
            return {
                k: (
                    redact(v)
                    if not any(pattern in k for pattern in key_patterns)
                    else "***"
                )
                for k, v in data.items()
            }
        elif isinstance(data, list):
            return [redact(item) for item in data]
        else:
            return data

    return redact(original)


def md5_not_usedforsecurity(s):
    try:
        return hashlib.md5(s.encode("utf8"), usedforsecurity=False).hexdigest()
    except TypeError:
        # For Python 3.8 which does not support usedforsecurity=False
        return hashlib.md5(s.encode("utf8")).hexdigest()


_etag_cache = {}


async def calculate_etag(filepath, chunk_size=4096):
    if filepath in _etag_cache:
        return _etag_cache[filepath]

    hasher = hashlib.md5()
    async with aiofiles.open(filepath, "rb") as f:
        while True:
            chunk = await f.read(chunk_size)
            if not chunk:
                break
            hasher.update(chunk)

    etag = f'"{hasher.hexdigest()}"'
    _etag_cache[filepath] = etag

    return etag<|MERGE_RESOLUTION|>--- conflicted
+++ resolved
@@ -1145,19 +1145,9 @@
 
     e.g. for ``select * from foo where id=:id`` this would return ``["id"]``
     """
-<<<<<<< HEAD
-    # Remove single-line comments
-    sql = _single_line_comment_re.sub("", sql)
-    # Remove multi-line comments
-    sql = _multi_line_comment_re.sub("", sql)
-    # Remove single-quoted strings
-    sql = _single_quote_re.sub("", sql)
-    # Remove double-quoted strings
-=======
     sql = _single_line_comment_re.sub("", sql)
     sql = _multi_line_comment_re.sub("", sql)
     sql = _single_quote_re.sub("", sql)
->>>>>>> 64a125b8
     sql = _double_quote_re.sub("", sql)
     # Extract parameters from what is left
     return _named_param_re.findall(sql)
