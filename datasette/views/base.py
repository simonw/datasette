--- conflicted
+++ resolved
@@ -77,6 +77,7 @@
         template_context = {
             **context,
             **{
+                "base_url": self.ds.config("base_url"),
                 "database_url": self.database_url,
                 "database_color": self.database_color,
             },
@@ -92,32 +93,7 @@
                 )
             )
         return Response.html(
-<<<<<<< HEAD
-            await template.render_async(
-                {
-                    **context,
-                    **{
-                        "app_css_hash": self.ds.app_css_hash(),
-                        "select_templates": select_templates,
-                        "zip": zip,
-                        "body_scripts": body_scripts,
-                        "extra_css_urls": self._asset_urls(
-                            "extra_css_urls", template, context
-                        ),
-                        "extra_js_urls": self._asset_urls(
-                            "extra_js_urls", template, context
-                        ),
-                        "format_bytes": format_bytes,
-                        "database_url": self.database_url,
-                        "database_color": self.database_color,
-                        "base_url": self.ds.config("base_url"),
-                    },
-                    **extra_template_vars,
-                }
-            )
-=======
             await self.ds.render_template(template, template_context, request=request)
->>>>>>> a498d0fe
         )
 
 
