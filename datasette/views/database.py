import os
import hashlib
import itertools
import json
from markupsafe import Markup, escape
from urllib.parse import parse_qsl, urlencode

import markupsafe

from datasette.utils import (
    add_cors_headers,
    await_me_maybe,
    derive_named_parameters,
    format_bytes,
    tilde_decode,
    to_css_class,
    validate_sql_select,
    is_url,
    path_with_added_args,
    path_with_format,
    path_with_removed_args,
    sqlite3,
    truncate_url,
    InvalidSql,
)
from datasette.utils.asgi import AsgiFileDownload, NotFound, Response, Forbidden
from datasette.plugins import pm

from .base import DatasetteError, DataView


class DatabaseView(DataView):
    name = "database"

<<<<<<< HEAD
    async def data(
        self, request, database, hash, default_labels=False, _size=None, **kwargs
    ):
        await self.check_permissions(
            request,
=======
    async def data(self, request, default_labels=False, _size=None):
        database_route = tilde_decode(request.url_vars["database"])
        try:
            db = self.ds.get_database(route=database_route)
        except KeyError:
            raise NotFound("Database not found: {}".format(database_route))
        database = db.name

        await self.ds.ensure_permissions(
            request.actor,
>>>>>>> cb1e093f
            [
                ("view-database", database),
                "view-instance",
            ],
        )
        metadata = (self.ds.metadata("databases") or {}).get(database, {})
        self.ds.update_with_inherited_metadata(metadata)

        if request.args.get("sql"):
            sql = request.args.get("sql")
            validate_sql_select(sql)
            return await QueryView(self.ds).data(
<<<<<<< HEAD
                request, database, hash, sql, _size=_size, metadata=metadata, **kwargs
=======
                request, sql, _size=_size, metadata=metadata
>>>>>>> cb1e093f
            )

        table_counts = await db.table_counts(5)
        hidden_table_names = set(await db.hidden_table_names())
        all_foreign_keys = await db.get_all_foreign_keys()

        views = []
        for view_name in await db.view_names():
            visible, private = await self.ds.check_visibility(
                request.actor,
                "view-table",
                (database, view_name),
            )
            if visible:
                views.append(
                    {
                        "name": view_name,
                        "private": private,
                    }
                )

        tables = []
        for table in table_counts:
            visible, private = await self.ds.check_visibility(
                request.actor,
                "view-table",
                (database, table),
            )
            if not visible:
                continue
            table_columns = await db.table_columns(table)
            tables.append(
                {
                    "name": table,
                    "columns": table_columns,
                    "primary_keys": await db.primary_keys(table),
                    "count": table_counts[table],
                    "hidden": table in hidden_table_names,
                    "fts_table": await db.fts_table(table),
                    "foreign_keys": all_foreign_keys[table],
                    "private": private,
                }
            )

        tables.sort(key=lambda t: (t["hidden"], t["name"]))
        canned_queries = []
        for query in (
            await self.ds.get_canned_queries(database, request.actor)
        ).values():
            visible, private = await self.ds.check_visibility(
                request.actor,
                "view-query",
                (database, query["name"]),
            )
            if visible:
                canned_queries.append(dict(query, private=private))

        async def database_actions():
            links = []
            for hook in pm.hook.database_actions(
                datasette=self.ds,
                database=database,
                actor=request.actor,
                request=request,
            ):
                extra_links = await await_me_maybe(hook)
                if extra_links:
                    links.extend(extra_links)
            return links

        attached_databases = [d.name for d in await db.attached_databases()]

        return (
            {
                "database": database,
                "path": self.ds.urls.database(database),
                "size": db.size,
                "tables": tables,
                "hidden_count": len([t for t in tables if t["hidden"]]),
                "views": views,
                "queries": canned_queries,
                "private": not await self.ds.permission_allowed(
                    None, "view-database", database, default=True
                ),
                "allow_execute_sql": await self.ds.permission_allowed(
                    request.actor, "execute-sql", database, default=True
                ),
            },
            {
                "database_actions": database_actions,
                "show_hidden": request.args.get("_show_hidden"),
                "editable": True,
                "metadata": metadata,
                "allow_download": self.ds.setting("allow_download")
                and not db.is_mutable
                and not db.is_memory,
                "attached_databases": attached_databases,
            },
            (f"database-{to_css_class(database)}.html", "database.html"),
        )


class DatabaseDownload(DataView):
    name = "database_download"

    async def get(self, request):
        database = tilde_decode(request.url_vars["database"])
        await self.ds.ensure_permissions(
            request.actor,
            [
                ("view-database-download", database),
                ("view-database", database),
                "view-instance",
            ],
        )
        try:
            db = self.ds.get_database(route=database)
        except KeyError:
            raise DatasetteError("Invalid database", status=404)
        if db.is_memory:
            raise DatasetteError("Cannot download in-memory databases", status=404)
        if not self.ds.setting("allow_download") or db.is_mutable:
            raise Forbidden("Database download is forbidden")
        if not db.path:
            raise DatasetteError("Cannot download database", status=404)
        filepath = db.path
        headers = {}
        if self.ds.cors:
            add_cors_headers(headers)
        if db.hash:
            etag = '"{}"'.format(db.hash)
            headers["Etag"] = etag
            # Has user seen this already?
            if_none_match = request.headers.get("if-none-match")
            if if_none_match and if_none_match == etag:
                return Response("", status=304)
        headers["Transfer-Encoding"] = "chunked"
        return AsgiFileDownload(
            filepath,
            filename=os.path.basename(filepath),
            content_type="application/octet-stream",
            headers=headers,
        )


class QueryView(DataView):
    async def data(
        self,
        request,
        sql,
        editable=True,
        canned_query=None,
        metadata=None,
        _size=None,
        named_parameters=None,
        write=False,
        truncate=True,
    ):
        database_route = tilde_decode(request.url_vars["database"])
        try:
            db = self.ds.get_database(route=database_route)
        except KeyError:
            raise NotFound("Database not found: {}".format(database_route))
        database = db.name
        params = {key: request.args.get(key) for key in request.args}
        if "sql" in params:
            params.pop("sql")
        if "_shape" in params:
            params.pop("_shape")

        private = False
        if canned_query:
            # Respect canned query permissions
            await self.ds.ensure_permissions(
                request.actor,
                [
                    ("view-query", (database, canned_query)),
                    ("view-database", database),
                    "view-instance",
                ],
            )
            private = not await self.ds.permission_allowed(
                None, "view-query", (database, canned_query), default=True
            )
        else:
            await self.ds.ensure_permissions(request.actor, [("execute-sql", database)])

        # Extract any :named parameters
        named_parameters = named_parameters or await derive_named_parameters(
            self.ds.get_database(database), sql
        )
        named_parameter_values = {
            named_parameter: params.get(named_parameter) or ""
            for named_parameter in named_parameters
            if not named_parameter.startswith("_")
        }

        # Set to blank string if missing from params
        for named_parameter in named_parameters:
            if named_parameter not in params and not named_parameter.startswith("_"):
                params[named_parameter] = ""

        extra_args = {}
        if params.get("_timelimit"):
            extra_args["custom_time_limit"] = int(params["_timelimit"])
        if _size:
            extra_args["page_size"] = _size

        templates = [f"query-{to_css_class(database)}.html", "query.html"]
        if canned_query:
            templates.insert(
                0,
                f"query-{to_css_class(database)}-{to_css_class(canned_query)}.html",
            )

        query_error = None

        # Execute query - as write or as read
        if write:
            if request.method == "POST":
                # If database is immutable, return an error
                if not db.is_mutable:
                    raise Forbidden("Database is immutable")
                body = await request.post_body()
                body = body.decode("utf-8").strip()
                if body.startswith("{") and body.endswith("}"):
                    params = json.loads(body)
                    # But we want key=value strings
                    for key, value in params.items():
                        params[key] = str(value)
                else:
                    params = dict(parse_qsl(body, keep_blank_values=True))
                # Should we return JSON?
                should_return_json = (
                    request.headers.get("accept") == "application/json"
                    or request.args.get("_json")
                    or params.get("_json")
                )
                if canned_query:
                    params_for_query = MagicParameters(params, request, self.ds)
                else:
                    params_for_query = params
                ok = None
                try:
                    cursor = await self.ds.databases[database].execute_write(
                        sql, params_for_query
                    )
                    message = metadata.get(
                        "on_success_message"
                    ) or "Query executed, {} row{} affected".format(
                        cursor.rowcount, "" if cursor.rowcount == 1 else "s"
                    )
                    message_type = self.ds.INFO
                    redirect_url = metadata.get("on_success_redirect")
                    ok = True
                except Exception as e:
                    message = metadata.get("on_error_message") or str(e)
                    message_type = self.ds.ERROR
                    redirect_url = metadata.get("on_error_redirect")
                    ok = False
                if should_return_json:
                    return Response.json(
                        {
                            "ok": ok,
                            "message": message,
                            "redirect": redirect_url,
                        }
                    )
                else:
                    self.ds.add_message(request, message, message_type)
                    return self.redirect(request, redirect_url or request.path)
            else:

                async def extra_template():
                    return {
                        "request": request,
                        "db_is_immutable": not db.is_mutable,
                        "path_with_added_args": path_with_added_args,
                        "path_with_removed_args": path_with_removed_args,
                        "named_parameter_values": named_parameter_values,
                        "canned_query": canned_query,
                        "success_message": request.args.get("_success") or "",
                        "canned_write": True,
                    }

                return (
                    {
                        "database": database,
                        "rows": [],
                        "truncated": False,
                        "columns": [],
                        "query": {"sql": sql, "params": params},
                        "private": private,
                    },
                    extra_template,
                    templates,
                )
        else:  # Not a write
            if canned_query:
                params_for_query = MagicParameters(params, request, self.ds)
            else:
                params_for_query = params
            try:
                results = await self.ds.execute(
                    database, sql, params_for_query, truncate=truncate, **extra_args
                )
                columns = [r[0] for r in results.description]
            except sqlite3.DatabaseError as e:
                query_error = e
                results = None
                columns = []

        allow_execute_sql = await self.ds.permission_allowed(
            request.actor, "execute-sql", database, default=True
        )

        async def extra_template():
            display_rows = []
            truncate_cells = self.ds.setting("truncate_cells_html")
            for row in results.rows if results else []:
                display_row = []
                for column, value in zip(results.columns, row):
                    display_value = value
                    # Let the plugins have a go
                    # pylint: disable=no-member
                    plugin_display_value = None
                    for candidate in pm.hook.render_cell(
                        row=row,
                        value=value,
                        column=column,
                        table=None,
                        database=database,
                        datasette=self.ds,
                    ):
                        candidate = await await_me_maybe(candidate)
                        if candidate is not None:
                            plugin_display_value = candidate
                            break
                    if plugin_display_value is not None:
                        display_value = plugin_display_value
                    else:
                        if value in ("", None):
                            display_value = Markup("&nbsp;")
                        elif is_url(str(display_value).strip()):
                            display_value = markupsafe.Markup(
                                '<a href="{url}">{truncated_url}</a>'.format(
                                    url=markupsafe.escape(value.strip()),
                                    truncated_url=markupsafe.escape(
                                        truncate_url(value.strip(), truncate_cells)
                                    ),
                                )
                            )
                        elif isinstance(display_value, bytes):
                            blob_url = path_with_format(
                                request=request,
                                format="blob",
                                extra_qs={
                                    "_blob_column": column,
                                    "_blob_hash": hashlib.sha256(
                                        display_value
                                    ).hexdigest(),
                                },
                            )
                            formatted = format_bytes(len(value))
                            display_value = markupsafe.Markup(
                                '<a class="blob-download" href="{}"{}>&lt;Binary:&nbsp;{:,}&nbsp;byte{}&gt;</a>'.format(
                                    blob_url,
                                    ' title="{}"'.format(formatted)
                                    if "bytes" not in formatted
                                    else "",
                                    len(value),
                                    "" if len(value) == 1 else "s",
                                )
                            )
                        else:
                            display_value = str(value)
                            if truncate_cells and len(display_value) > truncate_cells:
                                display_value = (
                                    display_value[:truncate_cells] + "\u2026"
                                )
                    display_row.append(display_value)
                display_rows.append(display_row)

            # Show 'Edit SQL' button only if:
            # - User is allowed to execute SQL
            # - SQL is an approved SELECT statement
            # - No magic parameters, so no :_ in the SQL string
            edit_sql_url = None
            is_validated_sql = False
            try:
                validate_sql_select(sql)
                is_validated_sql = True
            except InvalidSql:
                pass
            if allow_execute_sql and is_validated_sql and ":_" not in sql:
                edit_sql_url = (
                    self.ds.urls.database(database)
                    + "?"
                    + urlencode(
                        {
                            **{
                                "sql": sql,
                            },
                            **named_parameter_values,
                        }
                    )
                )

            show_hide_hidden = ""
            if metadata.get("hide_sql"):
                if bool(params.get("_show_sql")):
                    show_hide_link = path_with_removed_args(request, {"_show_sql"})
                    show_hide_text = "hide"
                    show_hide_hidden = (
                        '<input type="hidden" name="_show_sql" value="1">'
                    )
                else:
                    show_hide_link = path_with_added_args(request, {"_show_sql": 1})
                    show_hide_text = "show"
            else:
                if bool(params.get("_hide_sql")):
                    show_hide_link = path_with_removed_args(request, {"_hide_sql"})
                    show_hide_text = "show"
                    show_hide_hidden = (
                        '<input type="hidden" name="_hide_sql" value="1">'
                    )
                else:
                    show_hide_link = path_with_added_args(request, {"_hide_sql": 1})
                    show_hide_text = "hide"
            hide_sql = show_hide_text == "show"
            return {
                "display_rows": display_rows,
                "custom_sql": True,
                "named_parameter_values": named_parameter_values,
                "editable": editable,
                "canned_query": canned_query,
                "edit_sql_url": edit_sql_url,
                "metadata": metadata,
                "settings": self.ds.settings_dict(),
                "request": request,
                "show_hide_link": self.ds.urls.path(show_hide_link),
                "show_hide_text": show_hide_text,
                "show_hide_hidden": markupsafe.Markup(show_hide_hidden),
                "hide_sql": hide_sql,
            }

        return (
            {
                "ok": not query_error,
                "database": database,
                "query_name": canned_query,
                "rows": results.rows if results else [],
                "truncated": results.truncated if results else False,
                "columns": columns,
                "query": {"sql": sql, "params": params},
                "error": str(query_error) if query_error else None,
                "private": private,
                "allow_execute_sql": allow_execute_sql,
            },
            extra_template,
            templates,
            400 if query_error else 200,
        )


class MagicParameters(dict):
    def __init__(self, data, request, datasette):
        super().__init__(data)
        self._request = request
        self._magics = dict(
            itertools.chain.from_iterable(
                pm.hook.register_magic_parameters(datasette=datasette)
            )
        )

    def __len__(self):
        # Workaround for 'Incorrect number of bindings' error
        # https://github.com/simonw/datasette/issues/967#issuecomment-692951144
        return super().__len__() or 1

    def __getitem__(self, key):
        if key.startswith("_") and key.count("_") >= 2:
            prefix, suffix = key[1:].split("_", 1)
            if prefix in self._magics:
                try:
                    return self._magics[prefix](suffix, self._request)
                except KeyError:
                    return super().__getitem__(key)
        else:
            return super().__getitem__(key)<|MERGE_RESOLUTION|>--- conflicted
+++ resolved
@@ -32,13 +32,6 @@
 class DatabaseView(DataView):
     name = "database"
 
-<<<<<<< HEAD
-    async def data(
-        self, request, database, hash, default_labels=False, _size=None, **kwargs
-    ):
-        await self.check_permissions(
-            request,
-=======
     async def data(self, request, default_labels=False, _size=None):
         database_route = tilde_decode(request.url_vars["database"])
         try:
@@ -49,7 +42,6 @@
 
         await self.ds.ensure_permissions(
             request.actor,
->>>>>>> cb1e093f
             [
                 ("view-database", database),
                 "view-instance",
@@ -62,11 +54,7 @@
             sql = request.args.get("sql")
             validate_sql_select(sql)
             return await QueryView(self.ds).data(
-<<<<<<< HEAD
-                request, database, hash, sql, _size=_size, metadata=metadata, **kwargs
-=======
                 request, sql, _size=_size, metadata=metadata
->>>>>>> cb1e093f
             )
 
         table_counts = await db.table_counts(5)
@@ -222,8 +210,7 @@
         metadata=None,
         _size=None,
         named_parameters=None,
-        write=False,
-        truncate=True,
+        write=False
     ):
         database_route = tilde_decode(request.url_vars["database"])
         try:
@@ -236,6 +223,11 @@
             params.pop("sql")
         if "_shape" in params:
             params.pop("_shape")
+
+        if _size=="full":
+            truncate=False
+        else:
+            trunacte=True
 
         private = False
         if canned_query:
