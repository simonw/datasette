--- conflicted
+++ resolved
@@ -1680,7 +1680,6 @@
     assert "*" == response.headers["Access-Control-Allow-Origin"]
 
 
-<<<<<<< HEAD
 @pytest.mark.parametrize(
     "path",
     (
@@ -1695,7 +1694,8 @@
 def test_database_with_space_in_name(app_client_two_attached_databases, path):
     response = app_client_two_attached_databases.get("/extra database" + path)
     assert response.status == 200
-=======
+
+
 def test_common_prefix_database_names(app_client_conflicting_database_names):
     # https://github.com/simonw/datasette/issues/597
     assert ["fixtures", "foo", "foo-bar"] == [
@@ -1724,5 +1724,4 @@
             "foreign_key_with_no_label": {"value": "1", "label": "1"},
         },
         {"pk": "2", "foreign_key_with_label": None, "foreign_key_with_no_label": None,},
-    ] == response.json
->>>>>>> 52fa79c6
+    ] == response.json