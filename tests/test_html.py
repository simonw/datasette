--- conflicted
+++ resolved
@@ -1249,7 +1249,6 @@
     ]
 
 
-<<<<<<< HEAD
 def test_binary_data_display_in_query(app_client):
     response = app_client.get("/fixtures?sql=select+*+from+binary_data")
     assert response.status == 200
@@ -1278,20 +1277,6 @@
     ],
 )
 def test_blob_download(app_client, path, expected_filename):
-=======
-@pytest.mark.parametrize(
-    "path,expected_body,expected_filename",
-    [
-        (
-            "/fixtures/binary_data/-/blob/1/data.blob",
-            b"\x15\x1c\x02\xc7\xad\x05\xfe",
-            "binary_data-1-data.blob",
-        ),
-        ("/fixtures/binary_data/-/blob/3/data.blob", b"", "binary_data-3-data.blob"),
-    ],
-)
-def test_blob_download(app_client, path, expected_body, expected_filename):
->>>>>>> d6f9ff71
     response = app_client.get(path)
     assert response.status == 200
     assert response.body == expected_body
